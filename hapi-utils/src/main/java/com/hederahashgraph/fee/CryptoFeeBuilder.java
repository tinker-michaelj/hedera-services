--- conflicted
+++ resolved
@@ -39,328 +39,6 @@
 
 @Singleton
 public class CryptoFeeBuilder extends FeeBuilder {
-<<<<<<< HEAD
-  @Inject
-  public CryptoFeeBuilder() {
-  }
-
-  /**
-   * This method returns the fee matrices for crypto create transaction
-   *
-   * @param txBody transaction body
-   * @param sigValObj signature value object
-   *
-   * @return fee data
-   * @throws InvalidTxBodyException when transaction body is invalid
-   */
-  public FeeData getCryptoCreateTxFeeMatrices(TransactionBody txBody, SigValueObj sigValObj)
-      throws InvalidTxBodyException {
-
-    if (txBody == null || !txBody.hasCryptoCreateAccount()) {
-      throw new InvalidTxBodyException("CryptoCreate Tx Body not available for Fee Calculation");
-    }
-    long bpt = 0;
-    long vpt = 0;
-    long rbs = 0;
-    long sbs = 0;
-    long gas = 0;
-    long tv = 0;
-    long bpr = 0;
-    long sbpr = 0;
-
-    long txBodySize = getCommonTransactionBodyBytes(txBody);
-    int cryptoCreateSize = getCryptoCreateAccountBodyTxSize(txBody);
-    bpt = txBodySize + cryptoCreateSize + sigValObj.getSignatureSize();
-    vpt = sigValObj.getTotalSigCount();
-    rbs = getCryptoRBS(txBody, cryptoCreateSize)
-        + calculateRBS(txBody); // TxRecord
-    long rbsNetwork = getDefaultRBHNetworkSize() + BASIC_ENTITY_ID_SIZE * (RECEIPT_STORAGE_TIME_SEC);
-
-    bpr = INT_SIZE;
-
-    FeeComponents feeMatricesForTx = FeeComponents.newBuilder().setBpt(bpt).setVpt(vpt).setRbh(rbs)
-        .setSbh(sbs).setGas(gas).setTv(tv).setBpr(bpr).setSbpr(sbpr).build();
-    return getFeeDataMatrices(feeMatricesForTx, sigValObj.getPayerAcctSigCount(), rbsNetwork);
-  }
-
-  /**
-   * This method returns the fee matrices for crypto delete transaction
-   *
-   * @param txBody transaction body
-   * @param sigValObj signature value object
-   *
-   * @return fee data
-   * @throws InvalidTxBodyException when transaction body is invalid
-   */
-  public FeeData getCryptoDeleteTxFeeMatrices(TransactionBody txBody, SigValueObj sigValObj)
-      throws InvalidTxBodyException {
-
-    /**
-     * accountIDToDeleteFrom AccountID The account ID that should have a claim deleted
-     *
-     * hashToDelete bytes The hash in the claim to delete (a SHA-384 hash, 48 bytes)
-     */
-
-    if (txBody == null || !txBody.hasCryptoDelete()) {
-      throw new InvalidTxBodyException("CryptoCreate Tx Body not available for Fee Calculation");
-    }
-
-    long bpt = 0;
-    long vpt = 0;
-    long rbs = 0;
-    long sbs = 0;
-    long gas = 0;
-    long tv = 0;
-    long bpr = 0;
-    long sbpr = 0;
-
-    long txBodySize = 0;
-
-    bpr = INT_SIZE;
-    txBodySize = getCommonTransactionBodyBytes(txBody);
-    bpt = txBodySize + 2 * BASIC_ENTITY_ID_SIZE + sigValObj.getSignatureSize();
-    vpt = sigValObj.getTotalSigCount();
-    // TxRecord
-    rbs = calculateRBS(txBody);
-    long rbsNetwork = getDefaultRBHNetworkSize();
-    FeeComponents feeMatricesForTx = FeeComponents.newBuilder().setBpt(bpt).setVpt(vpt).setRbh(rbs)
-        .setSbh(sbs).setGas(gas).setTv(tv).setBpr(bpr).setSbpr(sbpr).build();
-
-    return getFeeDataMatrices(feeMatricesForTx, sigValObj.getPayerAcctSigCount(), rbsNetwork);
-  }
-
-  /**
-   * This method calculates total total RAM Bytes (product of total bytes that will be stored in
-   * memory and time till account expires)
-   */
-  private long getCryptoRBS(TransactionBody txBody, int crCreateSize) {
-    // Number of bytes stored in memory
-    /*
-     * AccountID => 3 LONG_SIZE long balance - LONG_SIZE long receiverThreshold - LONG_SIZE long
-     * senderThreshold - LONG_SIZE boolean receiverSigRequired - BOOL_SIZE Key accountKeys -
-     * calculated size AccountID proxyAccount - BASIC_ENTITY_ID_SIZE long autoRenewPeriod - LONG_SIZE
-     * boolean deleted - BOOL_SIZE
-     */
-
-    long rbsSize = 0;
-    long seconds = 0;
-    if (txBody.hasCryptoCreateAccount()) {
-      CryptoCreateTransactionBody cryptoCreate = txBody.getCryptoCreateAccount();
-      if (cryptoCreate.hasAutoRenewPeriod()) {
-        seconds = cryptoCreate.getAutoRenewPeriod().getSeconds();
-      }
-      rbsSize = (crCreateSize) * seconds;
-    }
-    return rbsSize;
-  }
-
-  /**
-   * This method returns the total bytes in Crypto Transaction body
-   */
-  private int getCryptoCreateAccountBodyTxSize(TransactionBody txBody) {
-    /*
-     * Key key - calculated value , uint64 initialBalance - LONG_SIZE, AccountID proxyAccountID - 3
-     * * LONG_SIZE, uint64 sendRecordThreshold - LONG_SIZE, uint64 receiveRecordThreshold -
-     * LONG_SIZE, bool receiverSigRequired - BOOL_SIZE, Duration autoRenewPeriod - (LONG_SIZE),
-     * ShardID shardID - LONG_SIZE, RealmID realmID - LONG_SIZE, Key newRealmAdminKey - calculated
-     * value
-     */
-
-    int keySize = getAccountKeyStorageSize(txBody.getCryptoCreateAccount().getKey());
-    int newRealmAdminKeySize = 0;
-    if (txBody.getCryptoCreateAccount().hasNewRealmAdminKey()) {
-      newRealmAdminKeySize =
-          getAccountKeyStorageSize(txBody.getCryptoCreateAccount().getNewRealmAdminKey());
-    }
-
-    int cryptoAcctBodySize = keySize + BASIC_ACCOUNT_SIZE + newRealmAdminKeySize;
-
-    return cryptoAcctBodySize;
-
-  }
-
-  /**
-   * This method returns the fee matrices for query (for getting the cost of transaction record
-   * query)
-   *
-   * @return fee data
-   */
-  public FeeData getCostTransactionRecordQueryFeeMatrices() {
-    // get the Fee Matrices
-    long bpt = 0;
-    long vpt = 0;
-    long rbs = 0;
-    long sbs = 0;
-    long gas = 0;
-    long tv = 0;
-    long bpr = 0;
-    long sbpr = 0;
-
-    /*
-     * CostTransactionGetRecordQuery QueryHeader Transaction - CryptoTransfer - (will be taken care
-     * in Transaction processing) ResponseType - INT_SIZE TransactionID AccountID accountID - BASIC_ENTITY_ID_SIZE
-     * bytes Timestamp transactionValidStart - (LONG_SIZE + INT_SIZE) bytes
-     */
-
-    bpt = (long) INT_SIZE + BASIC_ENTITY_ID_SIZE + LONG_SIZE;
-
-    /*
-     * bpr = TransactionRecordResponse Response header NodeTransactionPrecheckCode - 4 bytes
-     * ResponseType - 4 bytes Transaction Record Size
-     *
-     */
-   
-    bpr = BASIC_QUERY_RES_HEADER ;
-
-    FeeComponents feeMatrices = FeeComponents.newBuilder().setBpt(bpt).setVpt(vpt).setRbh(rbs)
-        .setSbh(sbs).setGas(gas).setTv(tv).setBpr(bpr).setSbpr(sbpr).build();
-
-    return FeeData.getDefaultInstance();
-
-  }
-
-  /**
-   * This method returns the fee matrices for transaction record query
-   *
-   * @param transRecord transaction record
-   * @param responseType response type
-   *
-   * @return fee data
-   */
-  public FeeData getTransactionRecordQueryFeeMatrices(TransactionRecord transRecord,ResponseType responseType) {
-
-    if (transRecord == null) {
-      return FeeData.getDefaultInstance();
-    }
-    // get the Fee Matrices
-    long bpt = 0;
-    long vpt = 0;
-    long rbs = 0;
-    long sbs = 0;
-    long gas = 0;
-    long tv = 0;
-    long bpr = 0;
-    long sbpr = 0;
-
-    /*
-     * TransactionGetRecordQuery QueryHeader Transaction - CryptoTransfer - (will be taken care in
-     * Transaction processing) ResponseType - INT_SIZE TransactionID AccountID accountID - BASIC_ENTITY_ID_SIZE
-     * bytes Timestamp transactionValidStart - (LONG_SIZE) bytes
-     */
-
-    bpt = BASIC_QUERY_HEADER + BASIC_ENTITY_ID_SIZE + LONG_SIZE;
-
-    /*
-     * bpr = TransactionRecordResponse Response header NodeTransactionPrecheckCode - 4 bytes
-     * ResponseType - 4 bytes Transaction Record Size
-     *
-     */
-    int txRecordSize = getAccountTransactionRecordSize(transRecord);
-
-    bpr = BASIC_QUERY_RES_HEADER + txRecordSize + getStateProofSize(responseType);
-
-   FeeComponents feeMatrices = FeeComponents.newBuilder().setBpt(bpt).setVpt(vpt).setRbh(rbs)
-        .setSbh(sbs).setGas(gas).setTv(tv).setBpr(bpr).setSbpr(sbpr).build();
-
-    return getQueryFeeDataMatrices(feeMatrices);
-
-  }
-
-  /**
-   * This method returns the fee matrices for account records query
-   *
-   * @param transRecord transaction record
-   * @param responseType response type
-   *
-   * @return fee data
-   */
-  public FeeData getCryptoAccountRecordsQueryFeeMatrices(List<TransactionRecord> transRecord,ResponseType responseType) {
-
-    // get the Fee Matrices
-    long bpt = 0;
-    long vpt = 0;
-    long rbs = 0;
-    long sbs = 0;
-    long gas = 0;
-    long tv = 0;
-    long bpr = 0;
-    long sbpr = 0;
-
-    /*
-     * CryptoGetAccountRecordsQuery QueryHeader Transaction - CryptoTransfer - (will be taken care
-     * in Transaction processing) ResponseType - INT_SIZE AccountID - BASIC_ENTITY_ID_SIZE
-     *
-     */
-
-    bpt = BASIC_QUERY_HEADER + BASIC_TX_ID_SIZE;
-
-    /*
-     * bpr = TransactionRecordResponse Response header NodeTransactionPrecheckCode - 4 bytes
-     * ResponseType - 4 bytes AccountID accountID - 24 bytes repeated TransactionRecord - get size
-     * from records
-     *
-     */
-    int txRecordListsize = 0;
-    if (transRecord != null) {
-      for (TransactionRecord record : transRecord) {
-        txRecordListsize = txRecordListsize + getAccountTransactionRecordSize(record);
-      }
-    }
-    bpr = BASIC_QUERY_RES_HEADER + txRecordListsize + getStateProofSize(responseType);
-
-    
-    FeeComponents feeMatrices = FeeComponents.newBuilder().setBpt(bpt).setVpt(vpt).setRbh(rbs)
-        .setSbh(sbs).setGas(gas).setTv(tv).setBpr(bpr).setSbpr(sbpr).build();
-
-    return getQueryFeeDataMatrices(feeMatrices);
-  }
-
-  /**
-   * This method returns the fee matrices for query (for getting the cost of account record query)
-   *
-   * @return fee data
-   */
-  public FeeData getCostCryptoAccountRecordsQueryFeeMatrices() {
-
-    return getCostForQueryByIDOnly();
-  }
-
-  /**
-   * This method returns the fee matrices for query (for getting the cost of account info query)
-   *
-   * @return fee data
-   */
-  public FeeData getCostCryptoAccountInfoQueryFeeMatrices() {
-
-    return getCostForQueryByIDOnly();
-  }
-
-  private int getAccountTransactionRecordSize(TransactionRecord transRecord) {
-
-    /*
-     * TransactionReceipt - 4 bytes + BASIC_ENTITY_ID_SIZE bytes transactionHash - 96 bytes Timestamp
-     * consensusTimestamp - 8 bytes TransactionID - 32 bytes (AccountID - 24 + Timestamp - 8) string
-     * memo - get from the record uint64 transactionFee - 8 bytes TransferList transferList - get
-     * from actual transaction record
-     *
-     */
-    int memoBytesSize = 0;
-    if (transRecord.getMemo() != null) {
-      memoBytesSize = transRecord.getMemoBytes().size();
-    }
-
-    int acountAmountSize = 0;
-    if (transRecord.hasTransferList()) {
-      int accountAmountCount = transRecord.getTransferList().getAccountAmountsCount();
-      acountAmountSize = accountAmountCount * (BASIC_ACCOUNT_AMT_SIZE); // (24 bytes AccountID and 8 bytes Amount)
-    }
-
-    int txRecordSize = BASIC_TX_RECORD_SIZE + memoBytesSize + acountAmountSize;
-
-    return txRecordSize;
-
-  }
-=======
 	@Inject
 	public CryptoFeeBuilder() {
 	}
@@ -550,5 +228,4 @@
 
 		return BASIC_TX_RECORD_SIZE + memoBytesSize + accountAmountSize;
 	}
->>>>>>> d90336ac
 }