--- conflicted
+++ resolved
@@ -83,10 +83,6 @@
     exports org.hiero.block.api;
     exports org.hiero.block.api.codec;
     exports org.hiero.block.api.protoc;
-<<<<<<< HEAD
-    exports com.hedera.hapi.block.stream.trace.protoc;
-=======
->>>>>>> 74b61399
 
     // for testing against Google protobuf
     opens com.hedera.hapi.block.stream.input.protoc;
