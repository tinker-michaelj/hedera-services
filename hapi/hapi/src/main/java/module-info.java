// SPDX-License-Identifier: Apache-2.0
module com.hedera.node.hapi {
    exports com.hedera.hapi.node.base;
    exports com.hedera.hapi.node.base.codec;
    exports com.hedera.hapi.node.base.schema;
    exports com.hedera.hapi.node.consensus;
    exports com.hedera.hapi.node.consensus.codec;
    exports com.hedera.hapi.node.consensus.schema;
    exports com.hedera.hapi.node.contract;
    exports com.hedera.hapi.node.contract.codec;
    exports com.hedera.hapi.node.contract.schema;
    exports com.hedera.hapi.node.file;
    exports com.hedera.hapi.node.file.codec;
    exports com.hedera.hapi.node.file.schema;
    exports com.hedera.hapi.node.freeze;
    exports com.hedera.hapi.node.freeze.codec;
    exports com.hedera.hapi.node.freeze.schema;
    exports com.hedera.hapi.node.lambda;
    exports com.hedera.hapi.node.hooks;
    exports com.hedera.hapi.node.network;
    exports com.hedera.node.internal.network;
    exports com.hedera.hapi.node.network.codec;
    exports com.hedera.hapi.node.network.schema;
    exports com.hedera.hapi.node.scheduled;
    exports com.hedera.hapi.node.scheduled.codec;
    exports com.hedera.hapi.node.scheduled.schema;
    exports com.hedera.hapi.node.token;
    exports com.hedera.hapi.node.token.codec;
    exports com.hedera.hapi.node.token.schema;
    exports com.hedera.hapi.node.transaction;
    exports com.hedera.hapi.node.transaction.codec;
    exports com.hedera.hapi.node.transaction.schema;
    exports com.hedera.hapi.node.util;
    exports com.hedera.hapi.node.util.codec;
    exports com.hedera.hapi.node.util.schema;
    exports com.hedera.hapi.streams;
    exports com.hedera.hapi.streams.codec;
    exports com.hedera.hapi.streams.schema;
    exports com.hedera.hapi.node.addressbook;
    exports com.hedera.hapi.node.state.addressbook.codec;
    exports com.hedera.hapi.node.state.addressbook;
    exports com.hedera.hapi.node.state.consensus.codec;
    exports com.hedera.hapi.node.state.consensus;
    exports com.hedera.hapi.node.state.token;
    exports com.hedera.hapi.node.state.common;
    exports com.hedera.hapi.node.state.contract;
    exports com.hedera.hapi.node.state.file;
    exports com.hedera.hapi.node.state.hints;
    exports com.hedera.hapi.node.state.history;
    exports com.hedera.hapi.node.state.hooks;
    exports com.hedera.hapi.node.state.recordcache;
    exports com.hedera.hapi.node.state.recordcache.codec;
    exports com.hedera.hapi.node.state.blockrecords;
    exports com.hedera.hapi.node.state.blockrecords.codec;
    exports com.hedera.hapi.node.state.blockrecords.schema;
    exports com.hedera.hapi.node.state.blockstream;
    exports com.hedera.hapi.node.state.schedule;
    exports com.hedera.hapi.node.state.primitives;
    exports com.hedera.hapi.node.state.throttles;
    exports com.hedera.hapi.node.state.congestion;
    exports com.hedera.hapi.platform.event;
    exports com.hedera.services.stream.proto;
    exports com.hederahashgraph.api.proto.java;
    exports com.hederahashgraph.service.proto.java;
    exports com.hedera.hapi.util;
    exports com.hedera.hapi.block.stream;
    exports com.hedera.hapi.block.stream.input;
    exports com.hedera.hapi.block.stream.output;
    exports com.hedera.hapi.block.stream.trace;
    exports com.hedera.hapi.platform.state;
    exports com.hedera.hapi.node.state.roster;
    exports com.hedera.hapi.block.stream.schema;
    exports com.hedera.hapi.node.state.tss;
    exports com.hedera.hapi.services.auxiliary.tss;
    exports com.hedera.hapi.block.stream.protoc;
    exports com.hedera.hapi.block.stream.output.protoc;
    exports com.hedera.hapi.services.auxiliary.tss.legacy;
    exports com.hedera.hapi.services.auxiliary.hints;
    exports com.hedera.hapi.services.auxiliary.history;
    exports com.hedera.hapi.platform.event.legacy;
    exports com.hedera.hapi.node.state.entity;
    exports org.hiero.block.api;
    exports org.hiero.block.api.codec;
<<<<<<< HEAD
    exports org.hiero.block.api.protoc;
    exports com.hedera.hapi.block.stream.trace;
=======
>>>>>>> e6fab822
    exports com.hedera.hapi.block.stream.trace.protoc;

    // for testing against Google protobuf
    opens com.hedera.hapi.block.stream.input.protoc;
    opens com.hedera.hapi.block.stream.trace.protoc;
    opens com.hedera.hapi.node.state.tss.legacy;
    opens com.hedera.hapi.platform.state.legacy;
    opens com.hedera.hapi.services.auxiliary.hints.legacy;
    opens com.hedera.hapi.services.auxiliary.history.legacy;
    opens com.hedera.node.internal.network.legacy;

    // for reflective access when asserting object equality
    opens com.hedera.hapi.platform.state to
            org.assertj.core;
    opens com.hedera.hapi.node.state.schedule to
            org.assertj.core;
    opens com.hedera.hapi.node.token to
            org.assertj.core;

    requires transitive com.hedera.pbj.runtime;
    requires transitive com.google.common;
    requires transitive com.google.protobuf;
    requires transitive io.grpc.stub;
    requires transitive io.grpc;
    requires io.grpc.protobuf;
    requires org.antlr.antlr4.runtime;
    requires static transitive com.github.spotbugs.annotations;
}<|MERGE_RESOLUTION|>--- conflicted
+++ resolved
@@ -81,11 +81,7 @@
     exports com.hedera.hapi.node.state.entity;
     exports org.hiero.block.api;
     exports org.hiero.block.api.codec;
-<<<<<<< HEAD
     exports org.hiero.block.api.protoc;
-    exports com.hedera.hapi.block.stream.trace;
-=======
->>>>>>> e6fab822
     exports com.hedera.hapi.block.stream.trace.protoc;
 
     // for testing against Google protobuf
