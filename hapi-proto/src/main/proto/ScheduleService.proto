syntax = "proto3";

package proto;

/*-
 * ‌
 * Hedera Network Services Protobuf
 * ​
 * Copyright (C) 2018 - 2020 Hedera Hashgraph, LLC
 * ​
 * Licensed under the Apache License, Version 2.0 (the "License");
 * you may not use this file except in compliance with the License.
 * You may obtain a copy of the License at
 *
 *      http://www.apache.org/licenses/LICENSE-2.0
 *
 * Unless required by applicable law or agreed to in writing, software
 * distributed under the License is distributed on an "AS IS" BASIS,
 * WITHOUT WARRANTIES OR CONDITIONS OF ANY KIND, either express or implied.
 * See the License for the specific language governing permissions and
 * limitations under the License.
 * ‍
 */

option java_package = "com.hederahashgraph.service.proto.java";
<<<<<<< HEAD
option java_multiple_files = true;
=======
>>>>>>> 1fee51ee

import "Query.proto";
import "Response.proto";
import "TransactionResponse.proto";
import "Transaction.proto";

/* Transactions and queries for the Schedule Service */
service ScheduleService {
  // Creates a new Schedule by submitting the transaction
  rpc createSchedule (Transaction) returns (TransactionResponse);

  // Signs a new Schedule by submitting the transaction
  rpc signSchedule (Transaction) returns (TransactionResponse);

  // Deletes a new Schedule by submitting the transaction
  rpc deleteSchedule (Transaction) returns (TransactionResponse);

  // Retrieves the metadata of a schedule entity
  rpc getScheduleInfo (Query) returns (Response);
}<|MERGE_RESOLUTION|>--- conflicted
+++ resolved
@@ -23,10 +23,6 @@
  */
 
 option java_package = "com.hederahashgraph.service.proto.java";
-<<<<<<< HEAD
-option java_multiple_files = true;
-=======
->>>>>>> 1fee51ee
 
 import "Query.proto";
 import "Response.proto";
