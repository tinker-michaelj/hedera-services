package com.hedera.services.bdd.suites.throttling;

/*-
 * ‌
 * Hedera Services Test Clients
 * ​
 * Copyright (C) 2018 - 2020 Hedera Hashgraph, LLC
 * ​
 * Licensed under the Apache License, Version 2.0 (the "License");
 * you may not use this file except in compliance with the License.
 * You may obtain a copy of the License at
 *
 *      http://www.apache.org/licenses/LICENSE-2.0
 *
 * Unless required by applicable law or agreed to in writing, software
 * distributed under the License is distributed on an "AS IS" BASIS,
 * WITHOUT WARRANTIES OR CONDITIONS OF ANY KIND, either express or implied.
 * See the License for the specific language governing permissions and
 * limitations under the License.
 * ‍
 */

import com.google.protobuf.ByteString;
import com.hedera.services.bdd.spec.HapiApiSpec;
import com.hedera.services.bdd.spec.HapiSpecOperation;
import com.hedera.services.bdd.spec.infrastructure.OpProvider;
import com.hedera.services.bdd.spec.infrastructure.meta.ContractResources;
import com.hedera.services.bdd.suites.HapiApiSuite;
import org.apache.logging.log4j.LogManager;
import org.apache.logging.log4j.Logger;

import java.io.IOException;
import java.io.UncheckedIOException;
import java.nio.file.Files;
import java.nio.file.Paths;
import java.util.List;
import java.util.Optional;
import java.util.SplittableRandom;
import java.util.concurrent.TimeUnit;
import java.util.concurrent.atomic.AtomicInteger;
import java.util.concurrent.atomic.AtomicLong;
import java.util.concurrent.atomic.AtomicReference;
import java.util.function.Function;

import static com.hedera.services.bdd.spec.HapiApiSpec.defaultHapiSpec;
import static com.hedera.services.bdd.spec.queries.QueryVerbs.getFileContents;
import static com.hedera.services.bdd.spec.transactions.TxnVerbs.*;
import static com.hedera.services.bdd.spec.transactions.crypto.HapiCryptoTransfer.tinyBarsFromTo;
import static com.hedera.services.bdd.spec.utilops.CustomSpecAssert.allRunFor;
import static com.hedera.services.bdd.spec.utilops.UtilVerbs.runWithProvider;
import static com.hedera.services.bdd.spec.utilops.UtilVerbs.sleepFor;
import static com.hedera.services.bdd.spec.utilops.UtilVerbs.updateToNewThrottlePropsFrom;
import static com.hedera.services.bdd.spec.utilops.UtilVerbs.withOpContext;
import static com.hederahashgraph.api.proto.java.ResponseCodeEnum.*;
import static java.util.concurrent.TimeUnit.SECONDS;

public class ThrottleLocalChecks extends HapiApiSuite {
	private static final Logger log = LogManager.getLogger(ThrottleLocalChecks.class);

	private static final int NUM_LOCAL_NODES = 3;

	private static final double EXPECTED_SC_TPS = 13.0 / NUM_LOCAL_NODES;
	private static final double EXPECTED_FILE_TPS = 13.0 / NUM_LOCAL_NODES;
	private static final double EXPECTED_CRYPTO_TPS = 500.0 / NUM_LOCAL_NODES;
	private static final double EXPECTED_OTHER_HCS_TPS = 300.0 / NUM_LOCAL_NODES;
	private static final double EXPECTED_TOPIC_CREATE_TPS = 5.0 / NUM_LOCAL_NODES;

	private static final String BACKUP_LOC = "bkup-application.properties";
	private static final String THROTTLE_PROPS_FOR_CHECK = "src/main/resource/local-check-throttle.properties";

	private AtomicLong duration = new AtomicLong(60);
	private AtomicReference<TimeUnit> unit = new AtomicReference<>(SECONDS);
	private AtomicInteger maxOpsPerSec = new AtomicInteger(500);

	public static void main(String... args) {
		new ThrottleLocalChecks().runSuiteSync();
	}

	@Override
	protected List<HapiApiSpec> getSpecsInSuite() {
		return List.of(
				new HapiApiSpec[] {
//						saveToBkup(),
						checkOtherHcsThrottles(),
//						checkContractThrottles(),
//						checkFileThrottles(),
//						checkCryptoThrottles(),
//						checkTopicCreateThrottles(),
//						restoreFromBkup(),
				}
		);
	}

	private HapiApiSpec checkTopicCreateThrottles() {
		AtomicReference<ByteString> legacyProps = new AtomicReference<>();

		return defaultHapiSpec("CheckTopicCreateThrottles")
				.given(
						withOpContext((spec, opLog) -> {
							var lookup = getFileContents(APP_PROPERTIES).saveTo(BACKUP_LOC);
							allRunFor(spec, lookup);
							var contents = lookup.getResponse().getFileGetContents().getFileContents().getContents();
							legacyProps.set(contents);
						})
				).when(
						updateToNewThrottlePropsFrom(THROTTLE_PROPS_FOR_CHECK),
						sleepFor(5_000L)
				).then(
						runWithProvider(topicCreates())
								.lasting(duration::get, unit::get)
								.maxOpsPerSec(maxOpsPerSec::get),
						withOpContext((spec, opLog) -> {
							opLog.info("Total ops accepted in {} {} = {} ==> {}tps vs {}tps expected",
									duration.get(),
									unit.get(),
									spec.finalAdhoc(),
									String.format("%.3f", 1.0 * spec.finalAdhoc() / duration.get()),
									EXPECTED_TOPIC_CREATE_TPS);
						}),
						fileUpdate(APP_PROPERTIES)
								.payingWith(ADDRESS_BOOK_CONTROL)
								.contents(ignore -> legacyProps.get())
				);
	}

	private HapiApiSpec checkContractThrottles() {
		AtomicReference<ByteString> legacyProps = new AtomicReference<>();

		return defaultHapiSpec("CheckContractThrottles")
				.given(
						withOpContext((spec, opLog) -> {
							var lookup = getFileContents(APP_PROPERTIES).saveTo(BACKUP_LOC);
							allRunFor(spec, lookup);
							var contents = lookup.getResponse().getFileGetContents().getFileContents().getContents();
							legacyProps.set(contents);
						})
				).when(
						updateToNewThrottlePropsFrom(THROTTLE_PROPS_FOR_CHECK),
						sleepFor(5_000L)
				).then(
						runWithProvider(contractOps())
								.lasting(duration::get, unit::get)
								.maxOpsPerSec(maxOpsPerSec::get),
						withOpContext((spec, opLog) -> {
							opLog.info("Total ops accepted in {} {} = {} ==> {}tps vs {}tps expected",
									duration.get(),
									unit.get(),
									spec.finalAdhoc(),
									String.format("%.3f", 1.0 * spec.finalAdhoc() / duration.get()),
									EXPECTED_SC_TPS);
						}),
						fileUpdate(APP_PROPERTIES)
								.payingWith(ADDRESS_BOOK_CONTROL)
								.contents(ignore -> legacyProps.get())
				);
	}

	private HapiApiSpec checkFileThrottles() {
		AtomicReference<ByteString> legacyProps = new AtomicReference<>();

		return defaultHapiSpec("CheckFileThrottles")
				.given(
						withOpContext((spec, opLog) -> {
							var lookup = getFileContents(APP_PROPERTIES).saveTo(BACKUP_LOC);
							allRunFor(spec, lookup);
							var contents = lookup.getResponse().getFileGetContents().getFileContents().getContents();
							legacyProps.set(contents);
						})
				).when(
						updateToNewThrottlePropsFrom(THROTTLE_PROPS_FOR_CHECK),
						sleepFor(5_000L)
				).then(
						runWithProvider(fileOps())
								.lasting(duration::get, unit::get)
								.maxOpsPerSec(maxOpsPerSec::get),
						withOpContext((spec, opLog) -> {
							opLog.info("Total ops accepted in {} {} = {} ==> {}tps vs {}tps expected",
									duration.get(),
									unit.get(),
									spec.finalAdhoc(),
									String.format("%.3f", 1.0 * spec.finalAdhoc() / duration.get()),
									EXPECTED_FILE_TPS);
						}),
						fileUpdate(APP_PROPERTIES)
								.payingWith(ADDRESS_BOOK_CONTROL)
								.contents(ignore -> legacyProps.get())
				);
	}

	private HapiApiSpec checkOtherHcsThrottles() {
		AtomicReference<ByteString> legacyProps = new AtomicReference<>();

		return defaultHapiSpec("CheckOtherHcsThrottles")
				.given(
						withOpContext((spec, opLog) -> {
							var lookup = getFileContents(APP_PROPERTIES).saveTo(BACKUP_LOC);
							allRunFor(spec, lookup);
							var contents = lookup.getResponse().getFileGetContents().getFileContents().getContents();
							legacyProps.set(contents);
						})
				).when(
						updateToNewThrottlePropsFrom(THROTTLE_PROPS_FOR_CHECK),
						sleepFor(5_000L)
				).then(
						runWithProvider(otherHcsOps())
								.lasting(duration::get, unit::get)
								.maxOpsPerSec(maxOpsPerSec::get),
						withOpContext((spec, opLog) -> {
							opLog.info("Total ops accepted in {} {} = {} ==> {}tps vs {}tps expected",
									duration.get(),
									unit.get(),
									spec.finalAdhoc(),
									String.format("%.3f", 1.0 * spec.finalAdhoc() / duration.get()),
									EXPECTED_OTHER_HCS_TPS);
						}),
						fileUpdate(APP_PROPERTIES)
								.payingWith(ADDRESS_BOOK_CONTROL)
								.contents(ignore -> legacyProps.get())
				);
	}

	private HapiApiSpec checkCryptoThrottles() {
		AtomicReference<ByteString> legacyProps = new AtomicReference<>();

		return defaultHapiSpec("CheckCryptoThrottles")
				.given(
						withOpContext((spec, opLog) -> {
							var lookup = getFileContents(APP_PROPERTIES).saveTo(BACKUP_LOC);
							allRunFor(spec, lookup);
							var contents = lookup.getResponse().getFileGetContents().getFileContents().getContents();
							legacyProps.set(contents);
						})
				).when(
						updateToNewThrottlePropsFrom(THROTTLE_PROPS_FOR_CHECK),
						sleepFor(5_000L)
				).then(
						runWithProvider(cryptoOps())
								.lasting(duration::get, unit::get)
								.maxOpsPerSec(maxOpsPerSec::get),
						withOpContext((spec, opLog) -> {
							opLog.info("Total ops accepted in {} {} = {} ==> {}tps vs {}tps expected",
									duration.get(),
									unit.get(),
									spec.finalAdhoc(),
									String.format("%.3f", 1.0 * spec.finalAdhoc() / duration.get()),
									EXPECTED_CRYPTO_TPS);
						}),
						fileUpdate(APP_PROPERTIES)
								.payingWith(ADDRESS_BOOK_CONTROL)
								.contents(ignore -> legacyProps.get())
				);
	}

	private Function<HapiApiSpec, OpProvider> createTopicOps() {
		long INITIAL_BALANCE = 1_000 * 100_000_000L;
		final var nextTopic = new AtomicInteger();

		return spec -> new OpProvider() {
			@Override
			public List<HapiSpecOperation> suggestedInitializers() {
				return List.of(
						cryptoCreate("civilian").balance(INITIAL_BALANCE).withRecharging()
				);
			}

			@Override
			public Optional<HapiSpecOperation> get() {
				var op = createTopic(String.format("ofGeneralInterest%d", nextTopic.getAndIncrement()))
						.deferStatusResolution()
						.payingWith("civilian")
						.hasPrecheckFrom(OK, BUSY);
				return Optional.of(op);
			}
		};
	}

	private Function<HapiApiSpec, OpProvider> otherHcsOps() {
		long INITIAL_BALANCE = 1_000 * 100_000_000L;

		return spec -> new OpProvider() {
			@Override
			public List<HapiSpecOperation> suggestedInitializers() {
				return List.of(
						cryptoCreate("civilian").balance(INITIAL_BALANCE).withRecharging(),
						createTopic("ofGeneralInterest")
				);
			}

			@Override
			public Optional<HapiSpecOperation> get() {
				var op = submitMessageTo("ofGeneralInterest")
						.deferStatusResolution()
						.payingWith("civilian")
						.hasPrecheckFrom(OK, BUSY);
				return Optional.of(op);
			}
		};
	}

	private Function<HapiApiSpec, OpProvider> contractOps() {
		long INITIAL_BALANCE = 1_000 * 100_000_000L;

		return spec -> new OpProvider() {
			@Override
			public List<HapiSpecOperation> suggestedInitializers() {
				return List.of(
						cryptoCreate("civilian").balance(INITIAL_BALANCE).withRecharging(),
<<<<<<< HEAD
						fileCreate("bytecode").path("src/main/resource/contract/bytecodes/Multipurpose.bin"),
=======
						fileCreate("bytecode").path(ContractResources.MULTIPURPOSE_BYTECODE_PATH),
>>>>>>> acc3461a
						contractCreate("multi").bytecode("bytecode")
				);
			}

			@Override
			public Optional<HapiSpecOperation> get() {
				var op = contractCall("multi")
						.deferStatusResolution()
						.payingWith("civilian")
						.sending(1L)
						.hasPrecheckFrom(OK, BUSY);
				return Optional.of(op);
			}
		};
	}

	private Function<HapiApiSpec, OpProvider> fileOps() {
		long INITIAL_BALANCE = 1_000 * 100_000_000L;
		var r = new SplittableRandom();

		return spec -> new OpProvider() {
			@Override
			public List<HapiSpecOperation> suggestedInitializers() {
				return List.of(
						cryptoCreate("civilian").balance(INITIAL_BALANCE).withRecharging(),
						fileCreate("unknown")
				);
			}

			@Override
			public Optional<HapiSpecOperation> get() {
				var op = fileUpdate("unknown")
						.contents(ignore ->  {
							var randomBytes = new byte[32];
							r.nextBytes(randomBytes);
							return ByteString.copyFrom(randomBytes);
						})
						.deferStatusResolution()
						.payingWith("civilian")
						.hasPrecheckFrom(OK, BUSY);
				return Optional.of(op);
			}
		};
	}

	private Function<HapiApiSpec, OpProvider> cryptoOps() {
		long INITIAL_BALANCE = 1_000 * 100_000_000L;

		return spec -> new OpProvider() {
			@Override
			public List<HapiSpecOperation> suggestedInitializers() {
				return List.of(
						cryptoCreate("civilian").balance(INITIAL_BALANCE).withRecharging(),
						cryptoCreate("nobody")
				);
			}

			@Override
			public Optional<HapiSpecOperation> get() {
				var op = cryptoTransfer(tinyBarsFromTo("civilian", "nobody", 1))
						.deferStatusResolution()
						.payingWith("civilian")
						.hasPrecheckFrom(OK, BUSY);
				return Optional.of(op);
			}
		};
	}

	private Function<HapiApiSpec, OpProvider> topicCreates() {
		long INITIAL_BALANCE = 1_000 * 100_000_000L;
		AtomicInteger topicId = new AtomicInteger(1_234_567);

		return spec -> new OpProvider() {
			@Override
			public List<HapiSpecOperation> suggestedInitializers() {
				return List.of(
						cryptoCreate("civilian").balance(INITIAL_BALANCE).withRecharging()
				);
			}

			@Override
			public Optional<HapiSpecOperation> get() {
				var op = createTopic("topic" + topicId.getAndIncrement())
						.deferStatusResolution()
						.payingWith("civilian")
						.hasPrecheckFrom(OK, BUSY);
				return Optional.of(op);
			}
		};
	}

	private HapiApiSpec restoreFromBkup() {
		try {
			var fromBkup = ByteString.copyFrom(Files.readAllBytes(Paths.get(BACKUP_LOC)));

			return defaultHapiSpec("RestoreFromBkup")
					.given().when().then(
							fileUpdate(APP_PROPERTIES).payingWith(ADDRESS_BOOK_CONTROL).contents(fromBkup)
					);
		} catch (IOException e) {
			throw new UncheckedIOException(e);
		}
	}

	private HapiApiSpec saveToBkup() {
		return defaultHapiSpec("SaveToBkup")
				.given( ).when( ).then(
						withOpContext((spec, opLog) -> {
							var lookup = getFileContents(APP_PROPERTIES).saveTo(BACKUP_LOC);
							allRunFor(spec, lookup);
						})
				);
	}

	@Override
	protected Logger getResultsLogger() {
		return log;
	}
}<|MERGE_RESOLUTION|>--- conflicted
+++ resolved
@@ -305,11 +305,7 @@
 			public List<HapiSpecOperation> suggestedInitializers() {
 				return List.of(
 						cryptoCreate("civilian").balance(INITIAL_BALANCE).withRecharging(),
-<<<<<<< HEAD
-						fileCreate("bytecode").path("src/main/resource/contract/bytecodes/Multipurpose.bin"),
-=======
 						fileCreate("bytecode").path(ContractResources.MULTIPURPOSE_BYTECODE_PATH),
->>>>>>> acc3461a
 						contractCreate("multi").bytecode("bytecode")
 				);
 			}
