--- conflicted
+++ resolved
@@ -77,16 +77,10 @@
 						kycMgmtSuccessCasesWork(),
 						supplyMgmtSuccessCasesWork(),
 						wipeAccountFailureCasesWork(),
-<<<<<<< HEAD
-						wipeAccountSuccessCasesWork()
-				}),
-				supplyMgmtFailureCasesWork()
-=======
 						wipeAccountSuccessCasesWork(),
 						supplyMgmtFailureCasesWork(),
 						burnTokenFailsDueToInsufficientTreasuryBalance(),
 				})
->>>>>>> e53af22a
 		);
 	}
 
@@ -106,15 +100,10 @@
 								.treasury(TOKEN_TREASURY)
 								.initialSupply(TOTAL_SUPPLY)
 								.supplyKey("burnKey"),
-<<<<<<< HEAD
-						tokenTransact(
-								moving(TRANSFER_AMOUNT, BURN_TOKEN).between(TOKEN_TREASURY, "misc")),
-=======
 						tokenAssociate("misc", BURN_TOKEN),
 						tokenTransact(
 								moving(TRANSFER_AMOUNT, BURN_TOKEN)
 										.between(TOKEN_TREASURY, "misc")),
->>>>>>> e53af22a
 						getAccountBalance("misc")
 								.hasTokenBalance(BURN_TOKEN, TRANSFER_AMOUNT),
 						getAccountBalance(TOKEN_TREASURY)
@@ -383,36 +372,6 @@
 				);
 	}
 
-<<<<<<< HEAD
-	public List<HapiApiSpec> supplyMgmtFailureCasesWork() {
-		return List.of(
-				defaultHapiSpec("SupplyMgmtFailureCasesWork")
-					.given(
-							newKeyNamed("supplyKey")
-					).when(
-							tokenCreate("rigid"),
-							tokenCreate("supple")
-									.supplyKey("supplyKey")
-									.decimals(16)
-									.initialSupply(1)
-					).then(
-							mintToken("rigid", 1)
-									.signedBy(GENESIS)
-									.hasKnownStatus(TOKEN_HAS_NO_SUPPLY_KEY),
-							burnToken("rigid", 1)
-									.signedBy(GENESIS)
-									.hasKnownStatus(TOKEN_HAS_NO_SUPPLY_KEY),
-							mintToken("supple", Long.MAX_VALUE)
-									.hasKnownStatus(INVALID_TOKEN_MINT_AMOUNT),
-							mintToken("supple", 0)
-									.hasKnownStatus(INVALID_TOKEN_MINT_AMOUNT),
-							burnToken("supple", 2)
-									.hasKnownStatus(INVALID_TOKEN_BURN_AMOUNT),
-							burnToken("supple", 0)
-									.hasKnownStatus(INVALID_TOKEN_BURN_AMOUNT)
-					),
-				burnTokenFailsDueToInsufficientTreasuryBalance()
-=======
 	public HapiApiSpec supplyMgmtFailureCasesWork() {
 		return defaultHapiSpec("SupplyMgmtFailureCasesWork")
 				.given(
@@ -438,7 +397,6 @@
 						.hasKnownStatus(INVALID_TOKEN_BURN_AMOUNT),
 				burnToken("supple", 0)
 						.hasKnownStatus(INVALID_TOKEN_BURN_AMOUNT)
->>>>>>> e53af22a
 		);
 	}
 
