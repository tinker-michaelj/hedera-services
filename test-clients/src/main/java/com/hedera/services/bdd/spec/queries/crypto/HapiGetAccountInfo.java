package com.hedera.services.bdd.spec.queries.crypto;

/*-
 * ‌
 * Hedera Services Test Clients
 * ​
 * Copyright (C) 2018 - 2020 Hedera Hashgraph, LLC
 * ​
 * Licensed under the Apache License, Version 2.0 (the "License");
 * you may not use this file except in compliance with the License.
 * You may obtain a copy of the License at
 * 
 *      http://www.apache.org/licenses/LICENSE-2.0
 * 
 * Unless required by applicable law or agreed to in writing, software
 * distributed under the License is distributed on an "AS IS" BASIS,
 * WITHOUT WARRANTIES OR CONDITIONS OF ANY KIND, either express or implied.
 * See the License for the specific language governing permissions and
 * limitations under the License.
 * ‍
 */

import com.google.common.base.MoreObjects;
import com.hedera.services.bdd.spec.queries.contract.HapiGetContractInfo;
import com.hederahashgraph.api.proto.java.CryptoGetInfoQuery;
import com.hederahashgraph.api.proto.java.HederaFunctionality;
import com.hederahashgraph.api.proto.java.Query;
import com.hederahashgraph.api.proto.java.Response;
import com.hederahashgraph.api.proto.java.TokenFreezeStatus;
import com.hederahashgraph.api.proto.java.TokenKycStatus;
import com.hederahashgraph.api.proto.java.TokenRelationship;
import com.hederahashgraph.api.proto.java.Transaction;
import com.hedera.services.bdd.spec.HapiApiSpec;
import com.hedera.services.bdd.spec.assertions.AccountInfoAsserts;

import java.util.ArrayList;
import java.util.List;
import java.util.Optional;
import java.util.OptionalLong;
import java.util.function.BiConsumer;

import static com.hedera.services.bdd.spec.assertions.AssertUtils.rethrowSummaryError;
import static com.hedera.services.bdd.spec.queries.QueryUtils.answerCostHeader;
import static com.hedera.services.bdd.spec.queries.QueryUtils.answerHeader;
import static com.hederahashgraph.api.proto.java.CryptoGetInfoResponse.AccountInfo;

import com.hedera.services.bdd.spec.assertions.ErroringAsserts;
import com.hedera.services.bdd.spec.queries.HapiQueryOp;
import com.hedera.services.bdd.spec.transactions.TxnUtils;
import org.apache.logging.log4j.LogManager;
import org.apache.logging.log4j.Logger;
import org.junit.Assert;

public class HapiGetAccountInfo extends HapiQueryOp<HapiGetAccountInfo> {
	private static final Logger log = LogManager.getLogger(HapiGetAccountInfo.class);

	private final String account;
<<<<<<< HEAD
	private Optional<String> registryEntry = Optional.empty();
=======
	private List<String> absentRelationships = new ArrayList<>();
	private List<ExpectedTokenRel> relationships = new ArrayList<>();
>>>>>>> ecd2ddae
	Optional<AccountInfoAsserts> expectations = Optional.empty();
	Optional<BiConsumer<AccountInfo, Logger>> customLog = Optional.empty();

	public HapiGetAccountInfo(String account) {
		this.account = account;
	}

	@Override
	public HederaFunctionality type() {
		return HederaFunctionality.CryptoGetInfo;
	}

	public HapiGetAccountInfo has(AccountInfoAsserts provider) {
		expectations = Optional.of(provider);
		return this;
	}
	public HapiGetAccountInfo plusCustomLog(BiConsumer<AccountInfo, Logger> custom) {
		customLog = Optional.of(custom);
		return this;
	}

<<<<<<< HEAD
	public HapiGetAccountInfo saveToRegistry(String registryEntry) {
		this.registryEntry = Optional.of(registryEntry);
=======
	public HapiGetAccountInfo hasToken(ExpectedTokenRel relationship) {
		relationships.add(relationship);
		return this;
	}

	public HapiGetAccountInfo hasNoTokenRelationship(String token) {
		absentRelationships.add(token);
>>>>>>> ecd2ddae
		return this;
	}

	@Override
	protected HapiGetAccountInfo self() {
		return this;
	}

	@Override
	protected void assertExpectationsGiven(HapiApiSpec spec) throws Throwable {
		if (expectations.isPresent()) {
			AccountInfo actualInfo = response.getCryptoGetInfo().getAccountInfo();
			ErroringAsserts<AccountInfo> asserts = expectations.get().assertsFor(spec);
			List<Throwable> errors = asserts.errorsIn(actualInfo);
			rethrowSummaryError(log, "Bad account info!", errors);
		}
		for (ExpectedTokenRel rel : relationships) {
			var actualRels = response.getCryptoGetInfo().getAccountInfo().getTokenRelationshipsList();
			boolean found = false;
			var expectedId = spec.registry().getTokenID(rel.getToken());
			for (TokenRelationship actualRel : actualRels) {
				if (actualRel.getTokenId().equals(expectedId)) {
					found = true;
					rel.getBalance().ifPresent(a -> Assert.assertEquals(a, actualRel.getBalance()));
					rel.getKycStatus().ifPresent(s -> Assert.assertEquals(s, actualRel.getKycStatus()));
					rel.getFreezeStatus().ifPresent(s -> Assert.assertEquals(s, actualRel.getFreezeStatus()));
				}
			}
			if (!found) {
				Assert.fail(String.format(
						"Account '%s' had no relationship with token '%s'!",
						account,
						rel.getToken()));
			}
		}
		for (String unexpectedToken : absentRelationships) {
			var actualRels = response.getCryptoGetInfo().getAccountInfo().getTokenRelationshipsList();
			for (TokenRelationship actualRel : actualRels) {
				var unexpectedId = spec.registry().getTokenID(unexpectedToken);
				if (actualRel.getTokenId().equals(unexpectedId)) {
					Assert.fail(String.format(
							"Account '%s' should have had no relationship with token '%s'!",
							account,
							unexpectedToken));
				}
			}
		}
	}

	@Override
	protected void submitWith(HapiApiSpec spec, Transaction payment) throws Throwable {
		Query query = getAccountInfoQuery(spec, payment, false);
		response = spec.clients().getCryptoSvcStub(targetNodeFor(spec), useTls).getAccountInfo(query);
		if (verboseLoggingOn) {
			log.info("Info for '" + account + "': " + response.getCryptoGetInfo().getAccountInfo());
		}
		if (customLog.isPresent()) {
			customLog.get().accept(response.getCryptoGetInfo().getAccountInfo(), log);
		}
		if (registryEntry.isPresent()) {
			spec.registry().saveAccountInfo(registryEntry.get(), response.getCryptoGetInfo().getAccountInfo());
		}

	}

	@Override
	protected long lookupCostWith(HapiApiSpec spec, Transaction payment) throws Throwable {
		Query query = getAccountInfoQuery(spec, payment, true);
		Response response = spec.clients().getCryptoSvcStub(targetNodeFor(spec), useTls).getAccountInfo(query);
		return costFrom(response);
	}

	private Query getAccountInfoQuery(HapiApiSpec spec, Transaction payment, boolean costOnly) {
		CryptoGetInfoQuery query = CryptoGetInfoQuery.newBuilder()
				.setHeader(costOnly ? answerCostHeader(payment) : answerHeader(payment))
				.setAccountID(TxnUtils.asId(account, spec))
				.build();
		return Query.newBuilder().setCryptoGetInfo(query).build();
	}

	@Override
	protected boolean needsPayment() {
		return true;
	}

	@Override
	protected MoreObjects.ToStringHelper toStringHelper() {
		return super.toStringHelper().add("account", account);
	}

	public static class ExpectedTokenRel {
		private final String token;

		private OptionalLong balance = OptionalLong.empty();
		private Optional<TokenKycStatus> kycStatus = Optional.empty();
		private Optional<TokenFreezeStatus> freezeStatus = Optional.empty();

		private ExpectedTokenRel(String token) {
			this.token = token;
		}

		public static ExpectedTokenRel relationshipWith(String token) {
			return new ExpectedTokenRel(token);
		}

		public ExpectedTokenRel balance(long expected) {
			balance = OptionalLong.of(expected);
			return this;
		}

		public ExpectedTokenRel kyc(TokenKycStatus expected) {
			kycStatus = Optional.of(expected);
			return this;
		}

		public ExpectedTokenRel freeze(TokenFreezeStatus expected) {
			freezeStatus = Optional.of(expected);
			return this;
		}

		public String getToken() {
			return token;
		}

		public OptionalLong getBalance() {
			return balance;
		}

		public Optional<TokenKycStatus> getKycStatus() {
			return kycStatus;
		}

		public Optional<TokenFreezeStatus> getFreezeStatus() {
			return freezeStatus;
		}
	}
}<|MERGE_RESOLUTION|>--- conflicted
+++ resolved
@@ -55,12 +55,9 @@
 	private static final Logger log = LogManager.getLogger(HapiGetAccountInfo.class);
 
 	private final String account;
-<<<<<<< HEAD
 	private Optional<String> registryEntry = Optional.empty();
-=======
 	private List<String> absentRelationships = new ArrayList<>();
 	private List<ExpectedTokenRel> relationships = new ArrayList<>();
->>>>>>> ecd2ddae
 	Optional<AccountInfoAsserts> expectations = Optional.empty();
 	Optional<BiConsumer<AccountInfo, Logger>> customLog = Optional.empty();
 
@@ -82,10 +79,10 @@
 		return this;
 	}
 
-<<<<<<< HEAD
 	public HapiGetAccountInfo saveToRegistry(String registryEntry) {
 		this.registryEntry = Optional.of(registryEntry);
-=======
+		return this;
+	}
 	public HapiGetAccountInfo hasToken(ExpectedTokenRel relationship) {
 		relationships.add(relationship);
 		return this;
@@ -93,7 +90,6 @@
 
 	public HapiGetAccountInfo hasNoTokenRelationship(String token) {
 		absentRelationships.add(token);
->>>>>>> ecd2ddae
 		return this;
 	}
 
