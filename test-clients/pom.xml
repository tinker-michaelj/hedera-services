--- conflicted
+++ resolved
@@ -10,11 +10,7 @@
   <parent>
     <groupId>com.hedera.hashgraph</groupId>
     <artifactId>hedera-services</artifactId>
-<<<<<<< HEAD
     <version>0.21.0-alpha.2-SNAPSHOT</version>
-=======
-    <version>0.21.0-SNAPSHOT</version>
->>>>>>> 564a2d70
   </parent>
 
   <properties>
@@ -280,20 +276,12 @@
     <dependency>
       <groupId>com.hedera.hashgraph</groupId>
       <artifactId>hapi-utils</artifactId>
-<<<<<<< HEAD
       <version>0.21.0-alpha.2-SNAPSHOT</version>
-=======
-      <version>0.21.0-SNAPSHOT</version>
->>>>>>> 564a2d70
     </dependency>
     <dependency>
       <groupId>com.hedera.hashgraph</groupId>
       <artifactId>hapi-fees</artifactId>
-<<<<<<< HEAD
       <version>0.21.0-alpha.2-SNAPSHOT</version>
-=======
-      <version>0.21.0-SNAPSHOT</version>
->>>>>>> 564a2d70
     </dependency>
     <dependency>
       <groupId>org.apache.commons</groupId>
