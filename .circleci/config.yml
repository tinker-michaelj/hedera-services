--- conflicted
+++ resolved
@@ -890,9 +890,6 @@
   GCP-Daily-Services-Update-4N-2C:
     triggers:
       - schedule:
-<<<<<<< HEAD
-          cron: "15 11 * * *"
-=======
           cron: "30 22 * * *"
           filters:
             branches:
@@ -940,7 +937,6 @@
     triggers:
       - schedule:
           cron: "15 22 * * *"
->>>>>>> 577fded4
           filters:
             branches:
               only:
