<?xml version="1.0" encoding="UTF-8"?>
<!-- monitorInterval="600" , if any change to log level will be effective after 10 minute -->
<Configuration status="WARN" monitorInterval="600">
  <Appenders>
    <Console name="Console" target="SYSTEM_OUT">
      <PatternLayout pattern="%d{yyyy-MM-dd HH:mm:ss.SSS} %-5p %-4L %c{1} - %m{nolookups}%n"/>
    </Console>

    <RollingFile name="GrpcAccessLog" fileName="output/grpc-access.log" filePattern="output/grpc-access.log-%i.log">
      <PatternLayout>
        <pattern>%m{nolookups}%n</pattern>
      </PatternLayout>
      <SizeBasedTriggeringPolicy size="100 MB" />
      <DefaultRolloverStrategy max="10"/>
    </RollingFile>

    <RollingFile name="RollingFile" fileName="output/hgcaa.log"
      filePattern="output/hgcaa-%i.log">
      <PatternLayout>
        <pattern>%d{yyyy-MM-dd HH:mm:ss.SSS} %-5p %-4L %c{1} - %m{nolookups}%n</pattern>
      </PatternLayout>
      <Policies>
        <SizeBasedTriggeringPolicy size="100 MB"/>
      </Policies>
      <DefaultRolloverStrategy max="10"/>
    </RollingFile>

    <RollingFile name="QueriesRollingFile" fileName="output/queries.log"
      filePattern="output/queries-%i.log">
      <BurstFilter level="INFO" rate="50" maxBurst="500"/>
      <PatternLayout>
        <pattern>%d{yyyy-MM-dd HH:mm:ss.SSS} %-5p %-4L %c{1} - %m{nolookups}%n</pattern>
      </PatternLayout>
      <Policies>
        <SizeBasedTriggeringPolicy size="100 MB"/>
      </Policies>
      <DefaultRolloverStrategy max="10"/>
    </RollingFile>

    <RollingFile name="fileLog" fileName="output/swirlds.log"
      filePattern="output/swirlds-sdk-%i.log">
      <PatternLayout>
        <pattern>%d{yyyy-MM-dd HH:mm:ss.SSS} %-8sn %-5p %-16marker &lt;%t&gt; %c{1}: %msg{nolookups}%n</pattern>
      </PatternLayout>
      <Policies>
        <SizeBasedTriggeringPolicy size="100 MB"/>
      </Policies>
      <DefaultRolloverStrategy max="10"/>
    </RollingFile>

    <RollingFile name="vMapLog" fileName="output/swirlds-vmap.log"
      filePattern="output/swirlds-vmap-%i.log">
      <PatternLayout>
        <pattern>%d{yyyy-MM-dd HH:mm:ss.SSS} %-8sn %-5p %-16marker &lt;%t&gt; %c{1}: %msg{nolookups}%n</pattern>
      </PatternLayout>
      <Policies>
        <SizeBasedTriggeringPolicy size="100 MB"/>
      </Policies>
      <DefaultRolloverStrategy max="10"/>
    </RollingFile>

    <!-- Platform hash stream logs -->
    <RollingFile name="swirldsHashStream" fileName="output/swirlds-hashstream/swirlds-hashstream.log"
      filePattern="output/swirlds-hashstream/swirlds-hashstream-%i.log">
      <PatternLayout>
        <pattern>%d{yyyy-MM-dd HH:mm:ss.SSS} %-8sn %-5p %-16marker &lt;%t&gt; %c{1}: %msg{nolookups}%n</pattern>
      </PatternLayout>
      <Policies>
        <SizeBasedTriggeringPolicy size="100 MB"/>
      </Policies>
      <DefaultRolloverStrategy max="10"/>
    </RollingFile>

    <!-- Transaction state logs -->
    <RollingFile name="TransactionStateLogs"
                 fileName="output/transaction-state/state-changes.log"
                 filePattern="output/transaction-state/state-changes-%i.log">
      <PatternLayout>
        <pattern>%d{yyyy-MM-dd HH:mm:ss.SSS} - %m{nolookups}%n</pattern>
      </PatternLayout>
      <SizeBasedTriggeringPolicy size="50 MB" />
      <DefaultRolloverStrategy max="10"/>
    </RollingFile>

    <RollingFile name="StateLogs"
                 fileName="output/state/state-changes.log"
                 filePattern="output/state/state-changes-%i.log">
      <PatternLayout>
        <pattern>%d{yyyy-MM-dd HH:mm:ss.SSS} - %m{nolookups}%n</pattern>
      </PatternLayout>
      <SizeBasedTriggeringPolicy size="50 MB" />
      <DefaultRolloverStrategy max="10"/>
    </RollingFile>

  </Appenders>
  <Loggers>
    <Root level="FATAL">
      <!-- <AppenderRef ref="Console"/> -->
      <AppenderRef ref="fileLog"/>
    </Root>

    <Logger name="com.swirlds" level="INFO" additivity="false">
      <AppenderRef ref="fileLog">
        <Filters>
          <!-- MerkleDb & Virtual Merkle -->
          <MarkerFilter marker="MERKLE_DB"              onMatch="DENY" onMismatch="NEUTRAL"/>
          <MarkerFilter marker="VIRTUAL_MERKLE_STATS"   onMatch="DENY" onMismatch="NEUTRAL"/>
          <MarkerFilter marker="STATE_HASH"             onMatch="DENY" onMismatch="NEUTRAL"/>
        </Filters>
      </AppenderRef>

      <AppenderRef ref="vMapLog">
        <Filters>
          <!-- MerkleDb & Virtual Merkle -->
          <MarkerFilter marker="MERKLE_DB"              onMatch="ACCEPT" onMismatch="NEUTRAL"/>
          <MarkerFilter marker="VIRTUAL_MERKLE_STATS"   onMatch="ACCEPT" onMismatch="NEUTRAL"/>
          <MarkerFilter marker="DISABLED"               onMatch="DENY"   onMismatch="DENY" />
        </Filters>
      </AppenderRef>

      <AppenderRef ref="swirldsHashStream">
        <Filters>
          <!-- Hash stream log -->
          <MarkerFilter marker="STATE_HASH"             onMatch="ACCEPT"  onMismatch="NEUTRAL"/>
          <MarkerFilter marker="DISABLED"               onMatch="DENY"    onMismatch="DENY" />
        </Filters>
      </AppenderRef>

      <!--
	  Due to known log4j2 issues with how Markers and LogLevels are evaluated there must be a top level <Filter> element
	  to ensure that the root logger does not execute all the lambda arguments erroneously. Potential work around in the
	  future is to use a top-level <Filter> and <Logger> specific filters in combination to achieve the desired
	  multi-logger setup for diagnostic logging.
	  -->
      <Filters>
        <!-- Filter out levels above INFO (ex: DEBUG & TRACE) -->
        <!-- Intentionally left disabled by default -->
        <!-- <ThresholdFilter level="INFO"                 onMatch="NEUTRAL" onMismatch="DENY" />-->

        <!-- In the following, enable a marker with onMatch="ACCEPT" and disable with onMatch="DENY". -->
        <!-- More markers can be added, but ensure that every onMismatch="NEUTRAL", except the last is "DENY". -->

        <!-- Exceptions -->
        <MarkerFilter marker="EXCEPTION"              onMatch="ACCEPT" onMismatch="NEUTRAL"/>
        <MarkerFilter marker="TESTING_EXCEPTIONS"     onMatch="ACCEPT" onMismatch="NEUTRAL"/>
        <MarkerFilter marker="SOCKET_EXCEPTIONS"      onMatch="ACCEPT" onMismatch="NEUTRAL"/>
        <MarkerFilter marker="TCP_CONNECT_EXCEPTIONS" onMatch="DENY"   onMismatch="NEUTRAL"/>

        <!-- Errors -->
        <MarkerFilter marker="INVALID_EVENT_ERROR"    onMatch="ACCEPT" onMismatch="NEUTRAL"/>

        <!-- Synchronization/Gossip (Debug) -->
        <MarkerFilter marker="SYNC_START"             onMatch="DENY"   onMismatch="NEUTRAL"/>
        <MarkerFilter marker="SYNC_DONE"              onMatch="DENY"   onMismatch="NEUTRAL"/>
        <MarkerFilter marker="SYNC_ERROR"             onMatch="DENY"   onMismatch="NEUTRAL"/>
        <MarkerFilter marker="SYNC"                   onMatch="DENY"   onMismatch="NEUTRAL"/>
        <MarkerFilter marker="HEARTBEAT"              onMatch="DENY"   onMismatch="NEUTRAL"/>

        <!-- Platform Events (Debug) -->
        <MarkerFilter marker="CREATE_EVENT"           onMatch="DENY"   onMismatch="NEUTRAL"/>
        <MarkerFilter marker="INTAKE_EVENT"           onMatch="DENY"   onMismatch="NEUTRAL"/>
        <MarkerFilter marker="WATCH_EVENTS_SEND_REC"  onMatch="DENY"   onMismatch="NEUTRAL"/>
        <MarkerFilter marker="EVENT_SIG"              onMatch="DENY"   onMismatch="NEUTRAL"/>
        <MarkerFilter marker="EVENT_STREAM"           onMatch="DENY"   onMismatch="NEUTRAL"/>
        <MarkerFilter marker="EVENT_RESTART"          onMatch="DENY"   onMismatch="NEUTRAL"/>
        <MarkerFilter marker="STALE_EVENTS"           onMatch="DENY"   onMismatch="NEUTRAL"/>
        <MarkerFilter marker="EVENT_PARSER"           onMatch="DENY"   onMismatch="NEUTRAL"/>
        <MarkerFilter marker="EVENT_CONTENT"          onMatch="DENY"   onMismatch="NEUTRAL"/>

        <!-- Queues/Certificates/Utilities -->
        <MarkerFilter marker="QUEUES"                 onMatch="DENY"   onMismatch="NEUTRAL"/>
        <MarkerFilter marker="CERTIFICATES"           onMatch="DENY"   onMismatch="NEUTRAL"/>
        <MarkerFilter marker="LOCKS"                  onMatch="DENY"   onMismatch="NEUTRAL"/>
        <MarkerFilter marker="TIME_MEASURE"           onMatch="DENY"   onMismatch="NEUTRAL"/>
        <MarkerFilter marker="THREADS"                onMatch="ACCEPT"   onMismatch="NEUTRAL"/>

        <!-- Signed State Signatures -->
        <MarkerFilter marker="STATE_SIG_DIST"         onMatch="DENY"   onMismatch="NEUTRAL"/>
        <MarkerFilter marker="STATE_DELETER"          onMatch="DENY"   onMismatch="NEUTRAL"/>
        <MarkerFilter marker="OBJECT_STREAM_DETAIL"   onMatch="DENY"   onMismatch="NEUTRAL"/>

        <!-- Cryptography -->
        <MarkerFilter marker="OPENCL_INIT_EXCEPTIONS" onMatch="DENY"   onMismatch="NEUTRAL"/>
        <MarkerFilter marker="ADV_CRYPTO_SYSTEM"      onMatch="DENY"   onMismatch="NEUTRAL"/>

        <!-- Startup/Restart/Reconnect -->
        <MarkerFilter marker="STARTUP"                onMatch="ACCEPT" onMismatch="NEUTRAL"/>
        <MarkerFilter marker="PLATFORM_STATUS"        onMatch="ACCEPT" onMismatch="NEUTRAL"/>
        <MarkerFilter marker="RECONNECT"              onMatch="ACCEPT" onMismatch="NEUTRAL"/>
        <MarkerFilter marker="FREEZE"                 onMatch="ACCEPT" onMismatch="NEUTRAL"/>

        <!-- Saved States -->
        <MarkerFilter marker="SNAPSHOT_MANAGER"       onMatch="ACCEPT" onMismatch="NEUTRAL"/>
        <MarkerFilter marker="STATE_TO_DISK"          onMatch="ACCEPT" onMismatch="NEUTRAL"/>
        <MarkerFilter marker="STATE_HASH"             onMatch="ACCEPT" onMismatch="NEUTRAL"/>

        <!-- Beta Mirror -->
        <MarkerFilter marker="BETA_MIRROR_NODE"       onMatch="ACCEPT" onMismatch="NEUTRAL"/>

        <!-- FCMap -->
        <MarkerFilter marker="FCM_COPY"               onMatch="DENY"   onMismatch="NEUTRAL"/>
        <MarkerFilter marker="FCM_COPY_FROM"          onMatch="DENY"   onMismatch="NEUTRAL"/>
        <MarkerFilter marker="FCM_COPY_TO"            onMatch="DENY"   onMismatch="NEUTRAL"/>
        <MarkerFilter marker="FCM_DEMO"               onMatch="DENY"   onMismatch="NEUTRAL"/>
        <MarkerFilter marker="FCM_COPY_FROM_DIFF"     onMatch="DENY"   onMismatch="NEUTRAL"/>
        <MarkerFilter marker="FCM_COPY_TO_DIFF"       onMatch="DENY"   onMismatch="NEUTRAL"/>
        <MarkerFilter marker="FC_SERIALIZATION"       onMatch="DENY"   onMismatch="NEUTRAL"/>

        <!-- Merkle Trees & Hashing -->
        <MarkerFilter marker="MERKLE_FORCE_FLUSH"     onMatch="DENY"   onMismatch="NEUTRAL"/>
        <MarkerFilter marker="MERKLE_HASHING"         onMatch="DENY"   onMismatch="NEUTRAL"/>
        <MarkerFilter marker="MERKLE_GENERATION"      onMatch="DENY"   onMismatch="NEUTRAL"/>
        <MarkerFilter marker="MERKLE_LOCKS"           onMatch="DENY"   onMismatch="NEUTRAL"/>

        <!-- MerkleDb & Virtual Merkle -->
        <MarkerFilter marker="MERKLE_DB"              onMatch="ACCEPT" onMismatch="NEUTRAL"/>
        <MarkerFilter marker="VIRTUAL_MERKLE_STATS"   onMatch="ACCEPT" onMismatch="NEUTRAL"/>

        <MarkerFilter marker="DISABLED"               onMatch="DENY"   onMismatch="DENY" />
      </Filters>
    </Logger>

    <!-- Send transaction state logs to their own appender   -->
    <Logger name="com.hedera.node.app.state.logging.TransactionStateLogger" level="info" additivity="false">
      <AppenderRef ref="TransactionStateLogs"/>
    </Logger>

    <!-- Send state logs to their own appender   -->
    <Logger name="com.swirlds.state.merkle.logging.StateLogger" level="info" additivity="false">
      <AppenderRef ref="StateLogs"/>
    </Logger>

    <Logger name="com.hedera.node.app.blocks.impl.streaming.BlockBufferService" level="debug" additivity="false">
      <AppenderRef ref="Console"/>
      <AppenderRef ref="RollingFile"/>
    </Logger>
    <Logger name="com.hedera" level="info" additivity="false">
      <AppenderRef ref="Console"/>
      <AppenderRef ref="RollingFile"/>
    </Logger>
<<<<<<< HEAD
    <Logger name="com.hedera.node.app.blocks.impl.streaming.BlockNodeConnection" level="DEBUG" additivity="false">
      <AppenderRef ref="Console"/>
      <AppenderRef ref="RollingFile"/>
    </Logger>
    <Logger name="com.hedera.node.app.blocks.impl.streaming.BlockNodeConnectionManager" level="TRACE" additivity="false">
      <AppenderRef ref="Console"/>
      <AppenderRef ref="RollingFile"/>
    </Logger>
    <Logger name="com.hedera.node.app.blocks.impl.streaming.BlockState" level="DEBUG" additivity="false">
=======
    <Logger name="com.hedera.node.app.blocks.impl.streaming" level="INFO" additivity="false">
>>>>>>> 74b61399
      <AppenderRef ref="Console"/>
      <AppenderRef ref="RollingFile"/>
    </Logger>
    <Logger name="java.nio" level="ERROR" additivity="false">
      <!-- <AppenderRef ref="Console"/> -->
      <AppenderRef ref="RollingFile"/>
    </Logger>
    <Logger name="io.netty" level="ERROR" additivity="false">
      <!-- <AppenderRef ref="Console"/> -->
      <AppenderRef ref="RollingFile"/>
    </Logger>
    <Logger name="io.grpc" level="ERROR" additivity="false">
      <!-- <AppenderRef ref="Console"/> -->
      <AppenderRef ref="RollingFile"/>
    </Logger>
    <Logger name="grpc-access-log" level="INFO" additivity="false">
      <AppenderRef ref="GrpcAccessLog" />
    </Logger>
  </Loggers>
</Configuration><|MERGE_RESOLUTION|>--- conflicted
+++ resolved
@@ -238,7 +238,6 @@
       <AppenderRef ref="Console"/>
       <AppenderRef ref="RollingFile"/>
     </Logger>
-<<<<<<< HEAD
     <Logger name="com.hedera.node.app.blocks.impl.streaming.BlockNodeConnection" level="DEBUG" additivity="false">
       <AppenderRef ref="Console"/>
       <AppenderRef ref="RollingFile"/>
@@ -248,9 +247,10 @@
       <AppenderRef ref="RollingFile"/>
     </Logger>
     <Logger name="com.hedera.node.app.blocks.impl.streaming.BlockState" level="DEBUG" additivity="false">
-=======
+      <AppenderRef ref="Console"/>
+      <AppenderRef ref="RollingFile"/>
+    </Logger>
     <Logger name="com.hedera.node.app.blocks.impl.streaming" level="INFO" additivity="false">
->>>>>>> 74b61399
       <AppenderRef ref="Console"/>
       <AppenderRef ref="RollingFile"/>
     </Logger>
