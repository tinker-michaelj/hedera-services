--- conflicted
+++ resolved
@@ -381,13 +381,8 @@
 		try {
 			return new JEd25519Key(CommonUtils.unhex(b64Reader.hexedABytesFrom(storeLoc, kpId)));
 		} catch (IllegalArgumentException e) {
-<<<<<<< HEAD
-			var msg = String.format(
+			final var msg = String.format(
 					"Arguments 'storeLoc=%s' and 'kpId=%s' did not denote a valid key!", storeLoc, kpId);
-=======
-			final var msg = String.format("Arguments 'storeLoc=%s' and 'kpId=%s' did not denote a valid key!",
-					storeLoc, kpId);
->>>>>>> d90336ac
 			throw new IllegalArgumentException(msg, e);
 		}
 	}
@@ -735,25 +730,14 @@
 		return x;
 	}
 
-<<<<<<< HEAD
 	public static <K, V extends MerkleNode & Keyed<K>> void forEach(
-			MerkleMap<K, V> map,
-			BiConsumer<? super K, ? super V> action
+			final MerkleMap<K, V> map,
+			final BiConsumer<? super K, ? super V> action
 	) {
 		map.forEachNode((final MerkleNode node) -> {
 			if (node instanceof Keyed) {
 				final V leaf = node.cast();
 				action.accept(leaf.getKey(), leaf);
-=======
-	public static <K extends MerkleNode, V extends MerkleNode> void forEach(
-			final FCMap<K, V> map,
-			final BiConsumer<? super K, ? super V> action
-	) {
-		map.forEachNode((@Nonnull final MerkleNode node) -> {
-			if (node.getClassId() == MerklePair.CLASS_ID) {
-				final MerklePair<K, V> pair = node.cast();
-				action.accept(pair.getKey(), pair.getValue());
->>>>>>> d90336ac
 			}
 		});
 	}
