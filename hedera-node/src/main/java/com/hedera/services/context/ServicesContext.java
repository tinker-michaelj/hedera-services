package com.hedera.services.context;

/*-
 * ‌
 * Hedera Services Node
 * ​
 * Copyright (C) 2018 - 2020 Hedera Hashgraph, LLC
 * ​
 * Licensed under the Apache License, Version 2.0 (the "License");
 * you may not use this file except in compliance with the License.
 * You may obtain a copy of the License at
 *
 *      http://www.apache.org/licenses/LICENSE-2.0
 *
 * Unless required by applicable law or agreed to in writing, software
 * distributed under the License is distributed on an "AS IS" BASIS,
 * WITHOUT WARRANTIES OR CONDITIONS OF ANY KIND, either express or implied.
 * See the License for the specific language governing permissions and
 * limitations under the License.
 * ‍
 */

import com.fasterxml.jackson.databind.ObjectMapper;
import com.hedera.services.ServicesState;
import com.hedera.services.config.AccountNumbers;
import com.hedera.services.config.EntityNumbers;
import com.hedera.services.config.FileNumbers;
import com.hedera.services.config.HederaNumbers;
import com.hedera.services.context.domain.trackers.ConsensusStatusCounts;
import com.hedera.services.context.domain.trackers.IssEventInfo;
import com.hedera.services.context.primitives.StateView;
import com.hedera.services.context.properties.GlobalDynamicProperties;
import com.hedera.services.context.properties.NodeLocalProperties;
import com.hedera.services.context.properties.PropertySource;
import com.hedera.services.context.properties.PropertySources;
import com.hedera.services.context.properties.SemanticVersions;
import com.hedera.services.fees.AwareHbarCentExchange;
import com.hedera.services.fees.StandardExemptions;
import com.hedera.services.fees.calculation.TxnResourceUsageEstimator;
import com.hedera.services.fees.calculation.contract.queries.ContractCallLocalResourceUsage;
import com.hedera.services.fees.calculation.contract.queries.GetBytecodeResourceUsage;
import com.hedera.services.fees.calculation.contract.queries.GetContractInfoResourceUsage;
import com.hedera.services.fees.calculation.contract.queries.GetContractRecordsResourceUsage;
import com.hedera.services.fees.calculation.schedule.queries.GetScheduleInfoResourceUsage;
import com.hedera.services.fees.calculation.schedule.txns.ScheduleCreateResourceUsage;
import com.hedera.services.fees.calculation.schedule.txns.ScheduleDeleteResourceUsage;
import com.hedera.services.fees.calculation.schedule.txns.ScheduleSignResourceUsage;
import com.hedera.services.fees.calculation.token.queries.GetTokenInfoResourceUsage;
import com.hedera.services.fees.calculation.token.txns.TokenAssociateResourceUsage;
import com.hedera.services.fees.calculation.token.txns.TokenBurnResourceUsage;
import com.hedera.services.fees.calculation.token.txns.TokenCreateResourceUsage;
import com.hedera.services.fees.calculation.token.txns.TokenDeleteResourceUsage;
import com.hedera.services.fees.calculation.token.txns.TokenDissociateResourceUsage;
import com.hedera.services.fees.calculation.token.txns.TokenFreezeResourceUsage;
import com.hedera.services.fees.calculation.token.txns.TokenGrantKycResourceUsage;
import com.hedera.services.fees.calculation.token.txns.TokenMintResourceUsage;
import com.hedera.services.fees.calculation.token.txns.TokenRevokeKycResourceUsage;
import com.hedera.services.fees.calculation.token.txns.TokenUnfreezeResourceUsage;
import com.hedera.services.fees.calculation.token.txns.TokenUpdateResourceUsage;
import com.hedera.services.fees.calculation.token.txns.TokenWipeResourceUsage;
import com.hedera.services.files.EntityExpiryMapFactory;
import com.hedera.services.grpc.controllers.ContractController;
import com.hedera.services.grpc.controllers.FreezeController;
import com.hedera.services.keys.CharacteristicsFactory;
import com.hedera.services.keys.InHandleActivationHelper;
import com.hedera.services.keys.KeyActivationCharacteristics;
import com.hedera.services.queries.contract.ContractCallLocalAnswer;
import com.hedera.services.queries.contract.GetBySolidityIdAnswer;
import com.hedera.services.grpc.controllers.ScheduleController;
import com.hedera.services.queries.contract.GetContractRecordsAnswer;
import com.hedera.services.queries.schedule.GetScheduleInfoAnswer;
import com.hedera.services.queries.schedule.ScheduleAnswers;
import com.hedera.services.sigs.factories.SigFactoryCreator;
import com.hedera.services.state.merkle.MerkleDiskFs;
import com.hedera.services.grpc.controllers.TokenController;
import com.hedera.services.keys.LegacyEd25519KeyReader;
import com.hedera.services.ledger.accounts.BackingStore;
import com.hedera.services.ledger.accounts.BackingTokenRels;
import com.hedera.services.ledger.accounts.PureFCMapBackingAccounts;
import com.hedera.services.ledger.properties.TokenRelProperty;
import com.hedera.services.queries.answering.ZeroStakeAnswerFlow;
import com.hedera.services.queries.contract.ContractAnswers;
import com.hedera.services.queries.contract.GetBytecodeAnswer;
import com.hedera.services.queries.contract.GetContractInfoAnswer;
import com.hedera.services.queries.token.GetTokenInfoAnswer;
import com.hedera.services.queries.token.TokenAnswers;
import com.hedera.services.records.TxnIdRecentHistory;
import com.hedera.services.security.ops.SystemOpPolicies;
import com.hedera.services.sigs.metadata.DelegatingSigMetadataLookup;
import com.hedera.services.state.expiry.ExpiringCreations;
import com.hedera.services.state.expiry.ExpiryManager;
import com.hedera.services.state.exports.SignedStateBalancesExporter;
import com.hedera.services.state.initialization.BackedSystemAccountsCreator;
import com.hedera.services.state.merkle.MerkleEntityAssociation;
import com.hedera.services.state.merkle.MerkleToken;
import com.hedera.services.state.merkle.MerkleTokenRelStatus;
import com.hedera.services.state.merkle.MerkleTopic;
import com.hedera.services.context.properties.StandardizedPropertySources;
import com.hedera.services.contracts.execution.SolidityLifecycle;
import com.hedera.services.contracts.execution.SoliditySigsVerifier;
import com.hedera.services.contracts.execution.TxnAwareSoliditySigsVerifier;
import com.hedera.services.contracts.persistence.BlobStoragePersistence;
import com.hedera.services.contracts.sources.BlobStorageSource;
import com.hedera.services.contracts.sources.LedgerAccountsSource;
import com.hedera.services.fees.FeeCalculator;
import com.hedera.services.fees.FeeExemptions;
import com.hedera.services.fees.HbarCentExchange;
import com.hedera.services.fees.calculation.AwareFcfsUsagePrices;
import com.hedera.services.fees.calculation.UsageBasedFeeCalculator;
import com.hedera.services.fees.calculation.UsagePricesProvider;
import com.hedera.services.fees.calculation.consensus.queries.GetTopicInfoResourceUsage;
import com.hedera.services.fees.calculation.consensus.txns.CreateTopicResourceUsage;
import com.hedera.services.fees.calculation.consensus.txns.DeleteTopicResourceUsage;
import com.hedera.services.fees.calculation.consensus.txns.SubmitMessageResourceUsage;
import com.hedera.services.fees.calculation.consensus.txns.UpdateTopicResourceUsage;
import com.hedera.services.fees.calculation.contract.txns.ContractCallResourceUsage;
import com.hedera.services.fees.calculation.contract.txns.ContractCreateResourceUsage;
import com.hedera.services.fees.calculation.contract.txns.ContractDeleteResourceUsage;
import com.hedera.services.fees.calculation.contract.txns.ContractUpdateResourceUsage;
import com.hedera.services.fees.calculation.crypto.queries.GetAccountInfoResourceUsage;
import com.hedera.services.fees.calculation.crypto.queries.GetAccountRecordsResourceUsage;
import com.hedera.services.fees.calculation.crypto.queries.GetTxnRecordResourceUsage;
import com.hedera.services.fees.calculation.crypto.txns.CryptoCreateResourceUsage;
import com.hedera.services.fees.calculation.crypto.txns.CryptoDeleteResourceUsage;
import com.hedera.services.fees.calculation.crypto.txns.CryptoTransferResourceUsage;
import com.hedera.services.fees.calculation.crypto.txns.CryptoUpdateResourceUsage;
import com.hedera.services.fees.calculation.file.queries.GetFileContentsResourceUsage;
import com.hedera.services.fees.calculation.file.queries.GetFileInfoResourceUsage;
import com.hedera.services.fees.calculation.file.txns.FileAppendResourceUsage;
import com.hedera.services.fees.calculation.file.txns.FileCreateResourceUsage;
import com.hedera.services.fees.calculation.file.txns.FileDeleteResourceUsage;
import com.hedera.services.fees.calculation.file.txns.FileUpdateResourceUsage;
import com.hedera.services.fees.calculation.file.txns.SystemDeleteFileResourceUsage;
import com.hedera.services.fees.calculation.file.txns.SystemUndeleteFileResourceUsage;
import com.hedera.services.fees.calculation.meta.queries.GetVersionInfoResourceUsage;
import com.hedera.services.fees.calculation.system.txns.FreezeResourceUsage;
import com.hedera.services.fees.charging.ItemizableFeeCharging;
import com.hedera.services.fees.charging.TxnFeeChargingPolicy;
import com.hedera.services.files.DataMapFactory;
import com.hedera.services.files.FileUpdateInterceptor;
import com.hedera.services.files.HederaFs;
import com.hedera.services.files.MetadataMapFactory;
import com.hedera.services.files.TieredHederaFs;
import com.hedera.services.files.interceptors.ConfigListUtils;
import com.hedera.services.files.interceptors.FeeSchedulesManager;
import com.hedera.services.files.interceptors.TxnAwareRatesManager;
import com.hedera.services.files.interceptors.ValidatingCallbackInterceptor;
import com.hedera.services.files.store.FcBlobsBytesStore;
import com.hedera.services.grpc.GrpcServerManager;
import com.hedera.services.grpc.NettyGrpcServerManager;
import com.hedera.services.grpc.controllers.ConsensusController;
import com.hedera.services.grpc.controllers.CryptoController;
import com.hedera.services.grpc.controllers.FileController;
import com.hedera.services.grpc.controllers.NetworkController;
import com.hedera.services.keys.StandardSyncActivationCheck;
import com.hedera.services.ledger.HederaLedger;
import com.hedera.services.ledger.TransactionalLedger;
import com.hedera.services.ledger.accounts.FCMapBackingAccounts;
import com.hedera.services.ledger.ids.EntityIdSource;
import com.hedera.services.ledger.ids.SeqNoEntityIdSource;
import com.hedera.services.ledger.properties.AccountProperty;
import com.hedera.services.ledger.properties.ChangeSummaryManager;
import com.hedera.services.legacy.config.PropertiesLoader;
import com.hedera.services.legacy.handler.FreezeHandler;
import com.hedera.services.legacy.handler.SmartContractRequestHandler;
import com.hedera.services.legacy.handler.TransactionHandler;
import com.hedera.services.legacy.netty.NettyServerManager;
import com.hedera.services.legacy.services.state.AwareProcessLogic;
import com.hedera.services.legacy.services.utils.DefaultAccountsExporter;
import com.hedera.services.queries.AnswerFlow;
import com.hedera.services.queries.answering.AnswerFunctions;
import com.hedera.services.queries.answering.QueryResponseHelper;
import com.hedera.services.queries.answering.StakedAnswerFlow;
import com.hedera.services.queries.consensus.GetTopicInfoAnswer;
import com.hedera.services.queries.consensus.HcsAnswers;
import com.hedera.services.queries.crypto.CryptoAnswers;
import com.hedera.services.queries.crypto.GetAccountBalanceAnswer;
import com.hedera.services.queries.crypto.GetAccountInfoAnswer;
import com.hedera.services.queries.crypto.GetAccountRecordsAnswer;
import com.hedera.services.queries.crypto.GetLiveHashAnswer;
import com.hedera.services.queries.crypto.GetStakersAnswer;
import com.hedera.services.queries.file.FileAnswers;
import com.hedera.services.queries.file.GetFileContentsAnswer;
import com.hedera.services.queries.file.GetFileInfoAnswer;
import com.hedera.services.queries.meta.GetFastTxnRecordAnswer;
import com.hedera.services.queries.meta.GetTxnReceiptAnswer;
import com.hedera.services.queries.meta.GetTxnRecordAnswer;
import com.hedera.services.queries.meta.GetVersionInfoAnswer;
import com.hedera.services.queries.meta.MetaAnswers;
import com.hedera.services.queries.validation.QueryFeeCheck;
import com.hedera.services.records.AccountRecordsHistorian;
import com.hedera.services.records.RecordCache;
import com.hedera.services.records.RecordCacheFactory;
import com.hedera.services.records.TxnAwareRecordsHistorian;
import com.hedera.services.sigs.order.HederaSigningOrder;
import com.hedera.services.sigs.sourcing.DefaultSigBytesProvider;
import com.hedera.services.sigs.verification.PrecheckKeyReqs;
import com.hedera.services.sigs.verification.PrecheckVerifier;
import com.hedera.services.sigs.verification.SyncVerifier;
import com.hedera.services.state.exports.AccountsExporter;
import com.hedera.services.state.exports.BalancesExporter;
import com.hedera.services.state.initialization.HfsSystemFilesManager;
import com.hedera.services.state.initialization.SystemAccountsCreator;
import com.hedera.services.state.initialization.SystemFilesManager;
import com.hedera.services.state.merkle.MerkleAccount;
import com.hedera.services.state.merkle.MerkleBlobMeta;
import com.hedera.services.state.merkle.MerkleEntityId;
import com.hedera.services.state.merkle.MerkleOptionalBlob;
import com.hedera.services.state.merkle.MerkleSchedule;
import com.hedera.services.state.migration.StateMigrations;
import com.hedera.services.state.migration.StdStateMigrations;
import com.hedera.services.state.submerkle.EntityId;
import com.hedera.services.state.submerkle.ExchangeRates;
import com.hedera.services.state.submerkle.SequenceNumber;
import com.hedera.services.state.validation.BasedLedgerValidator;
import com.hedera.services.state.validation.LedgerValidator;
import com.hedera.services.stats.CounterFactory;
import com.hedera.services.stats.HapiOpCounters;
import com.hedera.services.stats.HapiOpSpeedometers;
import com.hedera.services.stats.MiscRunningAvgs;
import com.hedera.services.stats.MiscSpeedometers;
import com.hedera.services.stats.RunningAvgFactory;
import com.hedera.services.stats.ServicesStatsManager;
import com.hedera.services.stats.SpeedometerFactory;
import com.hedera.services.stream.RecordStreamManager;
import com.hedera.services.throttling.BucketThrottling;
import com.hedera.services.throttling.ThrottlingPropsBuilder;
import com.hedera.services.throttling.TransactionThrottling;
import com.hedera.services.store.schedule.HederaScheduleStore;
import com.hedera.services.store.schedule.ScheduleStore;
import com.hedera.services.store.tokens.HederaTokenStore;
import com.hedera.services.store.tokens.TokenStore;
import com.hedera.services.txns.ProcessLogic;
import com.hedera.services.txns.SubmissionFlow;
import com.hedera.services.txns.TransitionLogic;
import com.hedera.services.txns.TransitionLogicLookup;
import com.hedera.services.txns.consensus.SubmitMessageTransitionLogic;
import com.hedera.services.txns.consensus.TopicCreateTransitionLogic;
import com.hedera.services.txns.consensus.TopicDeleteTransitionLogic;
import com.hedera.services.txns.consensus.TopicUpdateTransitionLogic;
import com.hedera.services.txns.contract.ContractCallTransitionLogic;
import com.hedera.services.txns.contract.ContractCreateTransitionLogic;
import com.hedera.services.txns.contract.ContractDeleteTransitionLogic;
import com.hedera.services.txns.contract.ContractSysDelTransitionLogic;
import com.hedera.services.txns.contract.ContractSysUndelTransitionLogic;
import com.hedera.services.txns.contract.ContractUpdateTransitionLogic;
import com.hedera.services.txns.crypto.CryptoCreateTransitionLogic;
import com.hedera.services.txns.crypto.CryptoDeleteTransitionLogic;
import com.hedera.services.txns.crypto.CryptoTransferTransitionLogic;
import com.hedera.services.txns.crypto.CryptoUpdateTransitionLogic;
import com.hedera.services.txns.file.FileAppendTransitionLogic;
import com.hedera.services.txns.file.FileCreateTransitionLogic;
import com.hedera.services.txns.file.FileDeleteTransitionLogic;
import com.hedera.services.txns.file.FileSysDelTransitionLogic;
import com.hedera.services.txns.file.FileSysUndelTransitionLogic;
import com.hedera.services.txns.file.FileUpdateTransitionLogic;
import com.hedera.services.txns.network.FreezeTransitionLogic;
import com.hedera.services.txns.network.UncheckedSubmitTransitionLogic;
import com.hedera.services.txns.schedule.ScheduleCreateTransitionLogic;
import com.hedera.services.txns.schedule.ScheduleDeleteTransitionLogic;
import com.hedera.services.txns.schedule.ScheduleSignTransitionLogic;
import com.hedera.services.txns.submission.PlatformSubmissionManager;
import com.hedera.services.txns.submission.TxnHandlerSubmissionFlow;
import com.hedera.services.txns.submission.TxnResponseHelper;
import com.hedera.services.txns.token.TokenAssociateTransitionLogic;
import com.hedera.services.txns.token.TokenBurnTransitionLogic;
import com.hedera.services.txns.token.TokenCreateTransitionLogic;
import com.hedera.services.txns.token.TokenDeleteTransitionLogic;
import com.hedera.services.txns.token.TokenDissociateTransitionLogic;
import com.hedera.services.txns.token.TokenFreezeTransitionLogic;
import com.hedera.services.txns.token.TokenGrantKycTransitionLogic;
import com.hedera.services.txns.token.TokenMintTransitionLogic;
import com.hedera.services.txns.token.TokenRevokeKycTransitionLogic;
import com.hedera.services.txns.token.TokenUnfreezeTransitionLogic;
import com.hedera.services.txns.token.TokenUpdateTransitionLogic;
import com.hedera.services.txns.token.TokenWipeTransitionLogic;
import com.hedera.services.txns.validation.BasicPrecheck;
import com.hedera.services.txns.validation.ContextOptionValidator;
import com.hedera.services.txns.validation.OptionValidator;
import com.hedera.services.utils.EntityIdUtils;
import com.hedera.services.utils.MiscUtils;
import com.hedera.services.utils.Pause;
import com.hedera.services.utils.PlatformTxnAccessor;
import com.hedera.services.utils.SleepingPause;
import com.hederahashgraph.api.proto.java.AccountID;
import com.hederahashgraph.api.proto.java.HederaFunctionality;
import com.hederahashgraph.api.proto.java.TokenID;
import com.hederahashgraph.api.proto.java.TransactionBody;
import com.hederahashgraph.api.proto.java.TransactionID;
import com.hederahashgraph.fee.CryptoFeeBuilder;
import com.hederahashgraph.fee.FileFeeBuilder;
import com.hederahashgraph.fee.SmartContractFeeBuilder;
import com.swirlds.common.Address;
import com.swirlds.common.AddressBook;
import com.swirlds.common.Console;
import com.swirlds.common.NodeId;
import com.swirlds.common.Platform;
import com.swirlds.common.crypto.DigestType;
import com.swirlds.common.crypto.Hash;
import com.swirlds.common.crypto.ImmutableHash;
import com.swirlds.common.crypto.RunningHash;
import com.swirlds.fcmap.FCMap;
import org.apache.commons.lang3.tuple.Pair;
import org.ethereum.core.AccountState;
import org.ethereum.datasource.Source;
import org.ethereum.datasource.StoragePersistence;
import org.ethereum.db.ServicesRepositoryRoot;

import java.io.File;
import java.io.IOException;
import java.io.PrintStream;
import java.security.NoSuchAlgorithmException;
import java.time.Instant;
import java.util.Collections;
import java.util.List;
import java.util.Map;
import java.util.Optional;
import java.util.concurrent.ConcurrentHashMap;
import java.util.concurrent.atomic.AtomicReference;
import java.util.function.Function;
import java.util.function.Predicate;
import java.util.function.Supplier;

import static com.hedera.services.context.ServicesNodeType.STAKED_NODE;
import static com.hedera.services.context.ServicesNodeType.ZERO_STAKE_NODE;
import static com.hedera.services.contracts.sources.AddressKeyedMapFactory.bytecodeMapFrom;
import static com.hedera.services.contracts.sources.AddressKeyedMapFactory.storageMapFrom;
import static com.hedera.services.files.interceptors.ConfigListUtils.uncheckedParse;
import static com.hedera.services.files.interceptors.PureRatesValidation.isNormalIntradayChange;
import static com.hedera.services.ledger.HederaLedger.ACCOUNT_ID_COMPARATOR;
import static com.hedera.services.ledger.accounts.BackingTokenRels.REL_CMP;
import static com.hedera.services.ledger.ids.ExceptionalEntityIdSource.NOOP_ID_SOURCE;
import static com.hedera.services.legacy.config.PropertiesLoader.log;
import static com.hedera.services.legacy.config.PropertiesLoader.populateAPIPropertiesWithProto;
import static com.hedera.services.legacy.config.PropertiesLoader.populateApplicationPropertiesWithProto;
import static com.hedera.services.records.NoopRecordsHistorian.NOOP_RECORDS_HISTORIAN;
import static com.hedera.services.security.ops.SystemOpAuthorization.AUTHORIZED;
import static com.hedera.services.sigs.metadata.DelegatingSigMetadataLookup.backedLookupsFor;
import static com.hedera.services.sigs.metadata.DelegatingSigMetadataLookup.defaultAccountRetryingLookupsFor;
import static com.hedera.services.sigs.metadata.DelegatingSigMetadataLookup.defaultLookupsFor;
import static com.hedera.services.sigs.metadata.SigMetadataLookup.REF_LOOKUP_FACTORY;
import static com.hedera.services.sigs.utils.PrecheckUtils.queryPaymentTestFor;
import static com.hedera.services.state.expiry.NoopExpiringCreations.NOOP_EXPIRING_CREATIONS;
import static com.hedera.services.throttling.bucket.BucketConfig.bucketsIn;
import static com.hedera.services.throttling.bucket.BucketConfig.namedIn;
import static com.hedera.services.sigs.metadata.SigMetadataLookup.SCHEDULE_REF_LOOKUP_FACTORY;
import static com.hedera.services.store.tokens.ExceptionalTokenStore.NOOP_TOKEN_STORE;
import static com.hedera.services.utils.EntityIdUtils.accountParsedFromString;
import static com.hedera.services.utils.MiscUtils.lookupInCustomStore;
import static com.hederahashgraph.api.proto.java.HederaFunctionality.ConsensusCreateTopic;
import static com.hederahashgraph.api.proto.java.HederaFunctionality.ConsensusDeleteTopic;
import static com.hederahashgraph.api.proto.java.HederaFunctionality.ConsensusSubmitMessage;
import static com.hederahashgraph.api.proto.java.HederaFunctionality.ConsensusUpdateTopic;
import static com.hederahashgraph.api.proto.java.HederaFunctionality.ContractCall;
import static com.hederahashgraph.api.proto.java.HederaFunctionality.ContractCreate;
import static com.hederahashgraph.api.proto.java.HederaFunctionality.ContractDelete;
import static com.hederahashgraph.api.proto.java.HederaFunctionality.ContractUpdate;
import static com.hederahashgraph.api.proto.java.HederaFunctionality.CryptoCreate;
import static com.hederahashgraph.api.proto.java.HederaFunctionality.CryptoDelete;
import static com.hederahashgraph.api.proto.java.HederaFunctionality.CryptoTransfer;
import static com.hederahashgraph.api.proto.java.HederaFunctionality.CryptoUpdate;
import static com.hederahashgraph.api.proto.java.HederaFunctionality.FileAppend;
import static com.hederahashgraph.api.proto.java.HederaFunctionality.FileCreate;
import static com.hederahashgraph.api.proto.java.HederaFunctionality.FileDelete;
import static com.hederahashgraph.api.proto.java.HederaFunctionality.FileUpdate;
import static com.hederahashgraph.api.proto.java.HederaFunctionality.Freeze;
import static com.hederahashgraph.api.proto.java.HederaFunctionality.ScheduleCreate;
import static com.hederahashgraph.api.proto.java.HederaFunctionality.ScheduleDelete;
import static com.hederahashgraph.api.proto.java.HederaFunctionality.ScheduleSign;
import static com.hederahashgraph.api.proto.java.HederaFunctionality.SystemDelete;
import static com.hederahashgraph.api.proto.java.HederaFunctionality.SystemUndelete;
import static com.hederahashgraph.api.proto.java.HederaFunctionality.TokenAccountWipe;
import static com.hederahashgraph.api.proto.java.HederaFunctionality.TokenAssociateToAccount;
import static com.hederahashgraph.api.proto.java.HederaFunctionality.TokenBurn;
import static com.hederahashgraph.api.proto.java.HederaFunctionality.TokenCreate;
import static com.hederahashgraph.api.proto.java.HederaFunctionality.TokenDelete;
import static com.hederahashgraph.api.proto.java.HederaFunctionality.TokenDissociateFromAccount;
import static com.hederahashgraph.api.proto.java.HederaFunctionality.TokenFreezeAccount;
import static com.hederahashgraph.api.proto.java.HederaFunctionality.TokenGrantKycToAccount;
import static com.hederahashgraph.api.proto.java.HederaFunctionality.TokenMint;
import static com.hederahashgraph.api.proto.java.HederaFunctionality.TokenRevokeKycFromAccount;
import static com.hederahashgraph.api.proto.java.HederaFunctionality.TokenUnfreezeAccount;
import static com.hederahashgraph.api.proto.java.HederaFunctionality.TokenUpdate;
import static com.hederahashgraph.api.proto.java.HederaFunctionality.UncheckedSubmit;
import static java.util.Map.entry;
import static java.util.stream.Collectors.toMap;

/**
 * Provide a trivial implementation of the inversion-of-control pattern,
 * isolating secondary responsibilities of dependency creation and
 * injection in a single component.
 *
 * @author Michael Tinker
 */
public class ServicesContext {
	/* Injected dependencies. */
	ServicesState state;

	private final NodeId id;
	private final Platform platform;
	private final PropertySources propertySources;

	/* Context-sensitive singletons. */
	/** the directory to which we writes .rcd and .rcd_sig files */
	private String recordStreamDir;
	/** the initialHash of RecordStreamManager */
	private Hash recordsInitialHash = new ImmutableHash(new byte[DigestType.SHA_384.digestLength()]);
	private Address address;
	private Console console;
	private HederaFs hfs;
	private StateView currentView;
	private AccountID accountId;
	private AnswerFlow answerFlow;
	private HcsAnswers hcsAnswers;
	private FileNumbers fileNums;
	private FileAnswers fileAnswers;
	private MetaAnswers metaAnswers;
	private RecordCache recordCache;
	private TokenStore tokenStore;
	private TokenAnswers tokenAnswers;
	private HederaLedger ledger;
	private SyncVerifier syncVerifier;
	private IssEventInfo issEventInfo;
	private ProcessLogic logic;
	private QueryFeeCheck queryFeeCheck;
	private HederaNumbers hederaNums;
	private ExpiryManager expiries;
	private FeeCalculator fees;
	private FeeExemptions exemptions;
	private EntityNumbers entityNums;
	private FreezeHandler freeze;
	private CryptoAnswers cryptoAnswers;
	private ScheduleStore scheduleStore;
	private AccountNumbers accountNums;
	private SubmissionFlow submissionFlow;
	private PropertySource properties;
	private EntityIdSource ids;
	private FileController fileGrpc;
	private HapiOpCounters opCounters;
	private AnswerFunctions answerFunctions;
	private ContractAnswers contractAnswers;
	private OptionValidator validator;
	private LedgerValidator ledgerValidator;
	private TokenController tokenGrpc;
	private MiscRunningAvgs runningAvgs;
	private ScheduleAnswers scheduleAnswers;
	private MiscSpeedometers speedometers;
	private ServicesNodeType nodeType;
	private SystemOpPolicies systemOpPolicies;
	private CryptoController cryptoGrpc;
	private BucketThrottling bucketThrottling;
	private HbarCentExchange exchange;
	private SemanticVersions semVers;
	private PrecheckVerifier precheckVerifier;
	private BackingTokenRels backingTokenRels;
	private FreezeController freezeGrpc;
	private BalancesExporter balancesExporter;
	private SolidityLifecycle solidityLifecycle;
	private ExpiringCreations creator;
	private NetworkController networkGrpc;
	private GrpcServerManager grpc;
	private TxnResponseHelper txnResponseHelper;
	private SigFactoryCreator sigFactoryCreator;
	private BlobStorageSource bytecodeDb;
	private TransactionContext txnCtx;
	private TransactionHandler txns;
	private ContractController contractsGrpc;
	private HederaSigningOrder keyOrder;
	private HederaSigningOrder backedKeyOrder;
	private HederaSigningOrder lookupRetryingKeyOrder;
	private StoragePersistence storagePersistence;
	private ScheduleController scheduleGrpc;
	private ConsensusController consensusGrpc;
	private QueryResponseHelper queryResponseHelper;
	private UsagePricesProvider usagePrices;
	private Supplier<StateView> stateViews;
	private FeeSchedulesManager feeSchedulesManager;
	private RecordStreamManager recordStreamManager;
	private Map<String, byte[]> blobStore;
	private Map<EntityId, Long> entityExpiries;
	private NodeLocalProperties nodeLocalProperties;
	private TxnFeeChargingPolicy txnChargingPolicy;
	private TxnAwareRatesManager exchangeRatesManager;
	private ServicesStatsManager statsManager;
	private LedgerAccountsSource accountSource;
	private FCMapBackingAccounts backingAccounts;
	private TransitionLogicLookup transitionLogic;
	private TransactionThrottling txnThrottling;
	private ConsensusStatusCounts statusCounts;
	private HfsSystemFilesManager systemFilesManager;
	private CurrentPlatformStatus platformStatus;
	private SystemAccountsCreator systemAccountsCreator;
	private ItemizableFeeCharging itemizableFeeCharging;
	private ServicesRepositoryRoot repository;
	private CharacteristicsFactory characteristics;
	private AccountRecordsHistorian recordsHistorian;
	private GlobalDynamicProperties globalDynamicProperties;
	private InHandleActivationHelper activationHelper;
	private PlatformSubmissionManager submissionManager;
	private SmartContractRequestHandler contracts;
	private TxnAwareSoliditySigsVerifier soliditySigsVerifier;
	private ValidatingCallbackInterceptor apiPermissionsReloading;
	private ValidatingCallbackInterceptor applicationPropertiesReloading;
	private Supplier<ServicesRepositoryRoot> newPureRepo;
	private Map<TransactionID, TxnIdRecentHistory> txnHistories;
	private AtomicReference<FCMap<MerkleEntityId, MerkleTopic>> queryableTopics;
	private AtomicReference<FCMap<MerkleEntityId, MerkleToken>> queryableTokens;
	private AtomicReference<FCMap<MerkleEntityId, MerkleAccount>> queryableAccounts;
	private AtomicReference<FCMap<MerkleEntityId, MerkleSchedule>> queryableSchedules;
	private AtomicReference<FCMap<MerkleBlobMeta, MerkleOptionalBlob>> queryableStorage;
	private AtomicReference<FCMap<MerkleEntityAssociation, MerkleTokenRelStatus>> queryableTokenAssociations;

	/* Context-free infrastructure. */
	private static Pause pause;
	private static StateMigrations stateMigrations;
	private static AccountsExporter accountsExporter;
	private static LegacyEd25519KeyReader b64KeyReader;

	static {
		pause = SleepingPause.SLEEPING_PAUSE;
		b64KeyReader = new LegacyEd25519KeyReader();
		stateMigrations = new StdStateMigrations(SleepingPause.SLEEPING_PAUSE);
		accountsExporter = new DefaultAccountsExporter();
	}

	public ServicesContext(
			NodeId id,
			Platform platform,
			ServicesState state,
			PropertySources propertySources
	) {
		this.id = id;
		this.platform = platform;
		this.state = state;
		this.propertySources = propertySources;
	}

	public void update(ServicesState state) {
		this.state = state;

		queryableAccounts().set(accounts());
		queryableTopics().set(topics());
		queryableStorage().set(storage());
		queryableTokens().set(tokens());
		queryableTokenAssociations().set(tokenAssociations());
		queryableSchedules().set(schedules());
	}

	public void rebuildBackingStoresIfPresent() {
		if (backingTokenRels != null) {
			backingTokenRels.rebuildFromSources();
		}
		if (backingAccounts != null) {
			backingAccounts.rebuildFromSources();
		}
	}

	public SigFactoryCreator sigFactoryCreator() {
		if (sigFactoryCreator == null) {
			sigFactoryCreator = new SigFactoryCreator(this::schedules);
		}
		return sigFactoryCreator;
	}

	public HapiOpCounters opCounters() {
		if (opCounters == null) {
			opCounters = new HapiOpCounters(new CounterFactory() {
			}, runningAvgs(), txnCtx(), MiscUtils::baseStatNameOf);
		}
		return opCounters;
	}

	public MiscRunningAvgs runningAvgs() {
		if (runningAvgs == null) {
			runningAvgs = new MiscRunningAvgs(new RunningAvgFactory() {
			}, nodeLocalProperties());
		}
		return runningAvgs;
	}

	public MiscSpeedometers speedometers() {
		if (speedometers == null) {
			speedometers = new MiscSpeedometers(new SpeedometerFactory() {
			}, nodeLocalProperties());
		}
		return speedometers;
	}

	public SemanticVersions semVers() {
		if (semVers == null) {
			semVers = new SemanticVersions();
		}
		return semVers;
	}

	public ServicesStatsManager statsManager() {
		if (statsManager == null) {
			var opSpeedometers = new HapiOpSpeedometers(
					opCounters(),
					new SpeedometerFactory() {
					},
					nodeLocalProperties(),
					MiscUtils::baseStatNameOf);
			statsManager = new ServicesStatsManager(
					opCounters(),
					runningAvgs(),
					speedometers(),
					opSpeedometers,
					nodeLocalProperties());
		}
		return statsManager;
	}

	public CurrentPlatformStatus platformStatus() {
		if (platformStatus == null) {
			platformStatus = new ContextPlatformStatus();
		}
		return platformStatus;
	}

	public LedgerValidator ledgerValidator() {
		if (ledgerValidator == null) {
			ledgerValidator = new BasedLedgerValidator(hederaNums(), properties(), globalDynamicProperties());
		}
		return ledgerValidator;
	}

	public InHandleActivationHelper activationHelper() {
		if (activationHelper == null) {
			activationHelper = new InHandleActivationHelper(
					backedKeyOrder(),
					characteristics(),
					txnCtx()::accessor);
		}
		return activationHelper;
	}

	public IssEventInfo issEventInfo() {
		if (issEventInfo == null) {
			issEventInfo = new IssEventInfo(properties());
		}
		return issEventInfo;
	}

	public Map<String, byte[]> blobStore() {
		if (blobStore == null) {
			blobStore = new FcBlobsBytesStore(MerkleOptionalBlob::new, this::storage);
		}
		return blobStore;
	}

	public Supplier<StateView> stateViews() {
		if (stateViews == null) {
			stateViews = () -> new StateView(
					tokenStore(),
					scheduleStore(),
					() -> queryableTopics().get(),
					() -> queryableAccounts().get(),
					() -> queryableStorage().get(),
					() -> queryableTokenAssociations().get(),
					this::diskFs,
					properties());
		}
		return stateViews;
	}

	public StateView currentView() {
		if (currentView == null) {
			currentView = new StateView(
					tokenStore(),
					scheduleStore(),
					this::topics,
					this::accounts,
					this::storage,
					this::tokenAssociations,
					this::diskFs,
					properties());
		}
		return currentView;
	}

	public HederaNumbers hederaNums() {
		if (hederaNums == null) {
			hederaNums = new HederaNumbers(properties());
		}
		return hederaNums;
	}

	public FileNumbers fileNums() {
		if (fileNums == null) {
			fileNums = new FileNumbers(hederaNums(), properties());
		}
		return fileNums;
	}

	public AccountNumbers accountNums() {
		if (accountNums == null) {
			accountNums = new AccountNumbers(properties());
		}
		return accountNums;
	}

	public TxnResponseHelper txnResponseHelper() {
		if (txnResponseHelper == null) {
			txnResponseHelper = new TxnResponseHelper(submissionFlow(), opCounters());
		}
		return txnResponseHelper;
	}

	public TransactionThrottling txnThrottling() {
		if (txnThrottling == null) {
			txnThrottling = new TransactionThrottling(bucketThrottling());
		}
		return txnThrottling;
	}

	public BucketThrottling bucketThrottling() {
		if (bucketThrottling == null) {
			bucketThrottling = new BucketThrottling(
					this::addressBook,
					properties(),
					props -> bucketsIn(props).stream().collect(toMap(Function.identity(), b -> namedIn(props, b))),
					ThrottlingPropsBuilder::withPrioritySource);
		}
		return bucketThrottling;
	}

	public ItemizableFeeCharging charging() {
		if (itemizableFeeCharging == null) {
			itemizableFeeCharging = new ItemizableFeeCharging(
					ledger(),
					exemptions(),
					globalDynamicProperties());
		}
		return itemizableFeeCharging;
	}

	public SubmissionFlow submissionFlow() {
		if (submissionFlow == null) {
			submissionFlow = new TxnHandlerSubmissionFlow(
					nodeType(),
					txns(),
					transitionLogic(),
					submissionManager());
		}
		return submissionFlow;
	}

	public QueryResponseHelper queryResponseHelper() {
		if (queryResponseHelper == null) {
			queryResponseHelper = new QueryResponseHelper(answerFlow(), opCounters());
		}
		return queryResponseHelper;
	}

	public FileAnswers fileAnswers() {
		if (fileAnswers == null) {
			fileAnswers = new FileAnswers(
					new GetFileInfoAnswer(validator()),
					new GetFileContentsAnswer(validator())
			);
		}
		return fileAnswers;
	}

	public ContractAnswers contractAnswers() {
		if (contractAnswers == null) {
			contractAnswers = new ContractAnswers(
					new GetBytecodeAnswer(validator()),
					new GetContractInfoAnswer(validator()),
					new GetBySolidityIdAnswer(),
					new GetContractRecordsAnswer(validator()),
					new ContractCallLocalAnswer(contracts()::contractCallLocal, validator())
			);
		}
		return contractAnswers;
	}

	public HcsAnswers hcsAnswers() {
		if (hcsAnswers == null) {
			hcsAnswers = new HcsAnswers(
					new GetTopicInfoAnswer(validator())
			);
		}
		return hcsAnswers;
	}

	public MetaAnswers metaAnswers() {
		if (metaAnswers == null) {
			metaAnswers = new MetaAnswers(
					new GetTxnRecordAnswer(recordCache(), validator(), answerFunctions()),
					new GetTxnReceiptAnswer(recordCache()),
					new GetVersionInfoAnswer(semVers()),
					new GetFastTxnRecordAnswer()
			);
		}
		return metaAnswers;
	}

	public EntityNumbers entityNums() {
		if (entityNums == null) {
			entityNums = new EntityNumbers(fileNums(), hederaNums(), accountNums());
		}
		return entityNums;
	}

	public TokenAnswers tokenAnswers() {
		if (tokenAnswers == null) {
			tokenAnswers = new TokenAnswers(
					new GetTokenInfoAnswer()
			);
		}
		return tokenAnswers;
	}

	public ScheduleAnswers scheduleAnswers() {
		if (scheduleAnswers == null) {
			scheduleAnswers = new ScheduleAnswers(
					new GetScheduleInfoAnswer()
			);
		}
		return scheduleAnswers;
	}

	public CryptoAnswers cryptoAnswers() {
		if (cryptoAnswers == null) {
			cryptoAnswers = new CryptoAnswers(
					new GetLiveHashAnswer(),
					new GetStakersAnswer(),
					new GetAccountInfoAnswer(validator()),
					new GetAccountBalanceAnswer(validator()),
					new GetAccountRecordsAnswer(answerFunctions(), validator())
			);
		}
		return cryptoAnswers;
	}

	public AnswerFunctions answerFunctions() {
		if (answerFunctions == null) {
			answerFunctions = new AnswerFunctions();
		}
		return answerFunctions;
	}

	public QueryFeeCheck queryFeeCheck() {
		if (queryFeeCheck == null) {
			queryFeeCheck = new QueryFeeCheck(this::accounts);
		}
		return queryFeeCheck;
	}

	public FeeCalculator fees() {
		if (fees == null) {
			FileFeeBuilder fileFees = new FileFeeBuilder();
			CryptoFeeBuilder cryptoFees = new CryptoFeeBuilder();
			SmartContractFeeBuilder contractFees = new SmartContractFeeBuilder();

			fees = new UsageBasedFeeCalculator(
					exchange(),
					usagePrices(),
					List.of(
							/* Meta */
							new GetVersionInfoResourceUsage(),
							new GetTxnRecordResourceUsage(recordCache(), answerFunctions(), cryptoFees),
							/* Crypto */
							new GetAccountInfoResourceUsage(),
							new GetAccountRecordsResourceUsage(answerFunctions(), cryptoFees),
							/* File */
							new GetFileInfoResourceUsage(fileFees),
							new GetFileContentsResourceUsage(fileFees),
							/* Consensus */
							new GetTopicInfoResourceUsage(),
							/* Smart Contract */
							new GetBytecodeResourceUsage(contractFees),
							new GetContractInfoResourceUsage(),
							new GetContractRecordsResourceUsage(contractFees),
							new ContractCallLocalResourceUsage(
									contracts()::contractCallLocal, contractFees, globalDynamicProperties()),
							/* Token */
							new GetTokenInfoResourceUsage(),
							/* Schedule */
							new GetScheduleInfoResourceUsage()
					),
					txnUsageEstimators(fileFees, cryptoFees, contractFees)
			);
		}
		return fees;
	}

	private Function<HederaFunctionality, List<TxnResourceUsageEstimator>> txnUsageEstimators(
			FileFeeBuilder fileFees,
			CryptoFeeBuilder cryptoFees,
			SmartContractFeeBuilder contractFees
	) {
		Map<HederaFunctionality, List<TxnResourceUsageEstimator>> estimatorsMap = Map.ofEntries(
				/* Crypto */
				entry(CryptoCreate, List.of(new CryptoCreateResourceUsage(cryptoFees))),
				entry(CryptoDelete, List.of(new CryptoDeleteResourceUsage(cryptoFees))),
				entry(CryptoUpdate, List.of(new CryptoUpdateResourceUsage(cryptoFees))),
				entry(CryptoTransfer, List.of(new CryptoTransferResourceUsage(globalDynamicProperties()))),
				/* Contract */
				entry(ContractCall, List.of(new ContractCallResourceUsage(contractFees))),
				entry(ContractCreate, List.of(new ContractCreateResourceUsage(contractFees))),
				entry(ContractDelete, List.of(new ContractDeleteResourceUsage(contractFees))),
				entry(ContractUpdate, List.of(new ContractUpdateResourceUsage(contractFees))),
				/* File */
				entry(FileCreate, List.of(new FileCreateResourceUsage(fileFees))),
				entry(FileDelete, List.of(new FileDeleteResourceUsage(fileFees))),
				entry(FileUpdate, List.of(new FileUpdateResourceUsage())),
				entry(FileAppend, List.of(new FileAppendResourceUsage(fileFees))),
				/* Consensus */
				entry(ConsensusCreateTopic, List.of(new CreateTopicResourceUsage())),
				entry(ConsensusUpdateTopic, List.of(new UpdateTopicResourceUsage())),
				entry(ConsensusDeleteTopic, List.of(new DeleteTopicResourceUsage())),
				entry(ConsensusSubmitMessage, List.of(new SubmitMessageResourceUsage())),
				/* Token */
				entry(TokenCreate, List.of(new TokenCreateResourceUsage())),
				entry(TokenUpdate, List.of(new TokenUpdateResourceUsage())),
				entry(TokenFreezeAccount, List.of(new TokenFreezeResourceUsage())),
				entry(TokenUnfreezeAccount, List.of(new TokenUnfreezeResourceUsage())),
				entry(TokenGrantKycToAccount, List.of(new TokenGrantKycResourceUsage())),
				entry(TokenRevokeKycFromAccount, List.of(new TokenRevokeKycResourceUsage())),
				entry(TokenDelete, List.of(new TokenDeleteResourceUsage())),
				entry(TokenMint, List.of(new TokenMintResourceUsage())),
				entry(TokenBurn, List.of(new TokenBurnResourceUsage())),
				entry(TokenAccountWipe, List.of(new TokenWipeResourceUsage())),
				entry(TokenAssociateToAccount, List.of(new TokenAssociateResourceUsage())),
				entry(TokenDissociateFromAccount, List.of(new TokenDissociateResourceUsage())),
				/* Schedule */
				entry(ScheduleCreate, List.of(new ScheduleCreateResourceUsage(globalDynamicProperties()))),
				entry(ScheduleDelete, List.of(new ScheduleDeleteResourceUsage())),
				entry(ScheduleSign, List.of(new ScheduleSignResourceUsage(globalDynamicProperties()))),
				/* System */
				entry(Freeze, List.of(new FreezeResourceUsage())),
				entry(SystemDelete, List.of(new SystemDeleteFileResourceUsage(fileFees))),
				entry(SystemUndelete, List.of(new SystemUndeleteFileResourceUsage(fileFees)))
		);
		return estimatorsMap::get;
	}

	public AnswerFlow answerFlow() {
		if (answerFlow == null) {
			if (nodeType() == STAKED_NODE) {
				answerFlow = new StakedAnswerFlow(
						fees(),
						txns(),
						stateViews(),
						usagePrices(),
						bucketThrottling(),
						submissionManager());
			} else {
				answerFlow = new ZeroStakeAnswerFlow(txns(), stateViews(), bucketThrottling());
			}
		}
		return answerFlow;
	}

	public HederaSigningOrder keyOrder() {
		if (keyOrder == null) {
			var lookups = defaultLookupsFor(
					hfs(),
					this::accounts,
					this::topics,
					REF_LOOKUP_FACTORY.apply(tokenStore()),
					SCHEDULE_REF_LOOKUP_FACTORY.apply(scheduleStore()));
			keyOrder = keyOrderWith(lookups);
		}
		return keyOrder;
	}

	public HederaSigningOrder backedKeyOrder() {
		if (backedKeyOrder == null) {
			var lookups = backedLookupsFor(
					hfs(),
					backingAccounts(),
					this::topics,
					this::accounts,
					REF_LOOKUP_FACTORY.apply(tokenStore()),
					SCHEDULE_REF_LOOKUP_FACTORY.apply(scheduleStore()));
			backedKeyOrder = keyOrderWith(lookups);
		}
		return backedKeyOrder;
	}

	public HederaSigningOrder lookupRetryingKeyOrder() {
		if (lookupRetryingKeyOrder == null) {
			var lookups = defaultAccountRetryingLookupsFor(
					hfs(),
					nodeLocalProperties(),
					this::accounts,
					this::topics,
					REF_LOOKUP_FACTORY.apply(tokenStore()),
					SCHEDULE_REF_LOOKUP_FACTORY.apply(scheduleStore()),
					runningAvgs(),
					speedometers());
			lookupRetryingKeyOrder = keyOrderWith(lookups);
		}
		return lookupRetryingKeyOrder;
	}

	public ServicesNodeType nodeType() {
		if (nodeType == null) {
			nodeType = (address().getStake() > 0) ? STAKED_NODE : ZERO_STAKE_NODE;
		}
		return nodeType;
	}

	private HederaSigningOrder keyOrderWith(DelegatingSigMetadataLookup lookups) {
		var policies = systemOpPolicies();
		return new HederaSigningOrder(
				entityNums(),
				lookups,
				txn -> policies.check(txn, CryptoUpdate) != AUTHORIZED,
				(txn, function) -> policies.check(txn, function) != AUTHORIZED);
	}

	public StoragePersistence storagePersistence() {
		if (storagePersistence == null) {
			storagePersistence = new BlobStoragePersistence(storageMapFrom(blobStore()));
		}
		return storagePersistence;
	}

	public SyncVerifier syncVerifier() {
		if (syncVerifier == null) {
			syncVerifier = platform().getCryptography()::verifySync;
		}
		return syncVerifier;
	}

	public PrecheckVerifier precheckVerifier() {
		if (precheckVerifier == null) {
			Predicate<TransactionBody> isQueryPayment = queryPaymentTestFor(nodeAccount());
			PrecheckKeyReqs reqs = new PrecheckKeyReqs(keyOrder(), lookupRetryingKeyOrder(), isQueryPayment);
			precheckVerifier = new PrecheckVerifier(syncVerifier(), reqs, DefaultSigBytesProvider.DEFAULT_SIG_BYTES);
		}
		return precheckVerifier;
	}

	public PrintStream consoleOut() {
		return Optional.ofNullable(console()).map(c -> c.out).orElse(null);
	}

	public BalancesExporter balancesExporter() {
		if (balancesExporter == null) {
			balancesExporter = new SignedStateBalancesExporter(
					properties(),
					platform()::sign,
					globalDynamicProperties());
		}
		return balancesExporter;
	}

	public Map<EntityId, Long> entityExpiries() {
		if (entityExpiries == null) {
			entityExpiries = EntityExpiryMapFactory.entityExpiryMapFrom(blobStore());
		}
		return entityExpiries;
	}

	public HederaFs hfs() {
		if (hfs == null) {
			hfs = new TieredHederaFs(
					ids(),
					globalDynamicProperties(),
					txnCtx()::consensusTime,
					DataMapFactory.dataMapFrom(blobStore()),
					MetadataMapFactory.metaMapFrom(blobStore()),
					this::getCurrentSpecialFileSystem);
			hfs.register(feeSchedulesManager());
			hfs.register(exchangeRatesManager());
			hfs.register(apiPermissionsReloading());
			hfs.register(applicationPropertiesReloading());
		}
		return hfs;
	}

	MerkleDiskFs getCurrentSpecialFileSystem() {
		return this.state.diskFs();
	}

	public SoliditySigsVerifier soliditySigsVerifier() {
		if (soliditySigsVerifier == null) {
			soliditySigsVerifier = new TxnAwareSoliditySigsVerifier(
					syncVerifier(),
					txnCtx(),
					StandardSyncActivationCheck::allKeysAreActive,
					this::accounts);
		}
		return soliditySigsVerifier;
	}

	public FileUpdateInterceptor applicationPropertiesReloading() {
		if (applicationPropertiesReloading == null) {
			applicationPropertiesReloading = new ValidatingCallbackInterceptor(
					0,
					"files.networkProperties",
					properties(),
					contents -> {
						var config = uncheckedParse(contents);
						((StandardizedPropertySources) propertySources()).reloadFrom(config);
						globalDynamicProperties().reload();
						populateApplicationPropertiesWithProto(config);
					},
					ConfigListUtils::isConfigList
			);
		}
		return applicationPropertiesReloading;
	}

	public FileUpdateInterceptor apiPermissionsReloading() {
		if (apiPermissionsReloading == null) {
			apiPermissionsReloading = new ValidatingCallbackInterceptor(
					0,
					"files.hapiPermissions",
					properties(),
					contents -> populateAPIPropertiesWithProto(uncheckedParse(contents)),
					ConfigListUtils::isConfigList
			);
		}
		return apiPermissionsReloading;
	}

	public TransitionLogicLookup transitionLogic() {
		if (transitionLogic == null) {
			transitionLogic = new TransitionLogicLookup(transitions());
		}
		return transitionLogic;
	}

	private Function<HederaFunctionality, List<TransitionLogic>> transitions() {
		Map<HederaFunctionality, List<TransitionLogic>> transitionsMap = Map.ofEntries(
				/* Crypto */
				entry(CryptoCreate,
						List.of(new CryptoCreateTransitionLogic(ledger(), validator(), txnCtx()))),
				entry(CryptoUpdate,
						List.of(new CryptoUpdateTransitionLogic(ledger(), validator(), txnCtx()))),
				entry(CryptoDelete,
						List.of(new CryptoDeleteTransitionLogic(ledger(), txnCtx()))),
				entry(CryptoTransfer,
						List.of(new CryptoTransferTransitionLogic(ledger(), validator(), txnCtx()))),
				/* File */
				entry(FileUpdate,
						List.of(new FileUpdateTransitionLogic(hfs(), entityNums(), validator(), txnCtx()))),
				entry(FileCreate,
						List.of(new FileCreateTransitionLogic(hfs(), validator(), txnCtx()))),
				entry(FileDelete,
						List.of(new FileDeleteTransitionLogic(hfs(), txnCtx()))),
				entry(FileAppend,
						List.of(new FileAppendTransitionLogic(hfs(), txnCtx()))),
				/* Contract */
				entry(ContractCreate,
						List.of(new ContractCreateTransitionLogic(
								hfs(), contracts()::createContract, this::seqNo, validator(), txnCtx()))),
				entry(ContractUpdate,
						List.of(new ContractUpdateTransitionLogic(
								contracts()::updateContract, validator(), txnCtx(), this::accounts))),
				entry(ContractDelete,
						List.of(new ContractDeleteTransitionLogic(
								contracts()::deleteContract, validator(), txnCtx(), this::accounts))),
				entry(ContractCall,
						List.of(new ContractCallTransitionLogic(
								contracts()::contractCall, validator(), txnCtx(), this::seqNo, this::accounts))),
				/* Consensus */
				entry(ConsensusCreateTopic,
						List.of(new TopicCreateTransitionLogic(
								this::accounts, this::topics, ids(), validator(), txnCtx()))),
				entry(ConsensusUpdateTopic,
						List.of(new TopicUpdateTransitionLogic(
								this::accounts, this::topics, validator(), txnCtx()))),
				entry(ConsensusDeleteTopic,
						List.of(new TopicDeleteTransitionLogic(
								this::topics, validator(), txnCtx()))),
				entry(ConsensusSubmitMessage,
						List.of(new SubmitMessageTransitionLogic(
								this::topics, validator(), txnCtx()))),
				/* Token */
				entry(TokenCreate,
						List.of(new TokenCreateTransitionLogic(validator(), tokenStore(), ledger(), txnCtx()))),
				entry(TokenUpdate,
						List.of(new TokenUpdateTransitionLogic(
								validator(),
								tokenStore(),
								ledger(),
								txnCtx(),
								HederaTokenStore::affectsExpiryAtMost))),
				entry(TokenFreezeAccount,
						List.of(new TokenFreezeTransitionLogic(tokenStore(), ledger(), txnCtx()))),
				entry(TokenUnfreezeAccount,
						List.of(new TokenUnfreezeTransitionLogic(tokenStore(), ledger(), txnCtx()))),
				entry(TokenGrantKycToAccount,
						List.of(new TokenGrantKycTransitionLogic(tokenStore(), ledger(), txnCtx()))),
				entry(TokenRevokeKycFromAccount,
						List.of(new TokenRevokeKycTransitionLogic(tokenStore(), ledger(), txnCtx()))),
				entry(TokenDelete,
						List.of(new TokenDeleteTransitionLogic(tokenStore(), txnCtx()))),
				entry(TokenMint,
						List.of(new TokenMintTransitionLogic(tokenStore(), txnCtx()))),
				entry(TokenBurn,
						List.of(new TokenBurnTransitionLogic(tokenStore(), txnCtx()))),
				entry(TokenAccountWipe,
						List.of(new TokenWipeTransitionLogic(tokenStore(), txnCtx()))),
				entry(TokenAssociateToAccount,
						List.of(new TokenAssociateTransitionLogic(tokenStore(), txnCtx()))),
				entry(TokenDissociateFromAccount,
						List.of(new TokenDissociateTransitionLogic(tokenStore(), txnCtx()))),
				/* Schedule */
				entry(ScheduleCreate,
						List.of(new ScheduleCreateTransitionLogic(scheduleStore(), txnCtx(), activationHelper()))),
				entry(ScheduleSign,
						List.of(new ScheduleSignTransitionLogic(scheduleStore(), txnCtx(), activationHelper()))),
				entry(ScheduleDelete,
						List.of(new ScheduleDeleteTransitionLogic(scheduleStore(), txnCtx()))),
				/* System */
				entry(SystemDelete,
						List.of(
								new FileSysDelTransitionLogic(hfs(), entityExpiries(), txnCtx()),
								new ContractSysDelTransitionLogic(
										validator(), txnCtx(), contracts()::systemDelete, this::accounts))),
				entry(SystemUndelete,
						List.of(
								new FileSysUndelTransitionLogic(hfs(), entityExpiries(), txnCtx()),
								new ContractSysUndelTransitionLogic(
										validator(), txnCtx(), contracts()::systemUndelete, this::accounts))),
				/* Network */
				entry(Freeze,
						List.of(new FreezeTransitionLogic(fileNums(), freeze()::freeze, txnCtx()))),
				entry(UncheckedSubmit,
						List.of(new UncheckedSubmitTransitionLogic()))
		);
		return transitionsMap::get;
	}

	public EntityIdSource ids() {
		if (ids == null) {
			ids = new SeqNoEntityIdSource(this::seqNo);
		}
		return ids;
	}

	public TransactionContext txnCtx() {
		if (txnCtx == null) {
			txnCtx = new AwareTransactionContext(this);
		}
		return txnCtx;
	}

	public Map<TransactionID, TxnIdRecentHistory> txnHistories() {
		if (txnHistories == null) {
			txnHistories = new ConcurrentHashMap<>();
		}
		return txnHistories;
	}

	public RecordCache recordCache() {
		if (recordCache == null) {
			recordCache = new RecordCache(
					this,
					new RecordCacheFactory(properties()).getRecordCache(),
					txnHistories());
		}
		return recordCache;
	}

	public CharacteristicsFactory characteristics() {
		if (characteristics == null) {
			characteristics = new CharacteristicsFactory(hfs());
		}
		return characteristics;
	}

	public AccountRecordsHistorian recordsHistorian() {
		if (recordsHistorian == null) {
			recordsHistorian = new TxnAwareRecordsHistorian(
					recordCache(),
					txnCtx(),
					this::accounts,
					expiries());
		}
		return recordsHistorian;
	}

	public FeeExemptions exemptions() {
		if (exemptions == null) {
			exemptions = new StandardExemptions(accountNums(), systemOpPolicies());
		}
		return exemptions;
	}

	public HbarCentExchange exchange() {
		if (exchange == null) {
			exchange = new AwareHbarCentExchange(txnCtx());
		}
		return exchange;
	}

	public BackingStore<Pair<AccountID, TokenID>, MerkleTokenRelStatus> backingTokenRels() {
		if (backingTokenRels == null) {
			backingTokenRels = new BackingTokenRels(this::tokenAssociations);
		}
		return backingTokenRels;
	}

	public BackingStore<AccountID, MerkleAccount> backingAccounts() {
		if (backingAccounts == null) {
			backingAccounts = new FCMapBackingAccounts(this::accounts);
		}
		return backingAccounts;
	}

	public NodeLocalProperties nodeLocalProperties() {
		if (nodeLocalProperties == null) {
			nodeLocalProperties = new NodeLocalProperties(properties());
		}
		return nodeLocalProperties;
	}

	public GlobalDynamicProperties globalDynamicProperties() {
		if (globalDynamicProperties == null) {
			globalDynamicProperties = new GlobalDynamicProperties(hederaNums(), properties());
		}
		return globalDynamicProperties;
	}

	public TokenStore tokenStore() {
		if (tokenStore == null) {
			TransactionalLedger<Pair<AccountID, TokenID>, TokenRelProperty, MerkleTokenRelStatus> tokenRelsLedger =
					new TransactionalLedger<>(
							TokenRelProperty.class,
							MerkleTokenRelStatus::new,
							backingTokenRels(),
							new ChangeSummaryManager<>());
			tokenRelsLedger.setKeyComparator(REL_CMP);
			tokenRelsLedger.setKeyToString(BackingTokenRels::readableTokenRel);
			tokenStore = new HederaTokenStore(
					ids(),
					validator(),
					globalDynamicProperties(),
					this::tokens,
					tokenRelsLedger);
		}
		return tokenStore;
	}

	public ScheduleStore scheduleStore() {
		if (scheduleStore == null) {
			scheduleStore = new HederaScheduleStore(ids(), this::schedules);
		}
		return scheduleStore;
	}

	public HederaLedger ledger() {
		if (ledger == null) {
			TransactionalLedger<AccountID, AccountProperty, MerkleAccount> accountsLedger =
					new TransactionalLedger<>(
							AccountProperty.class,
							MerkleAccount::new,
							backingAccounts(),
							new ChangeSummaryManager<>());
			accountsLedger.setKeyComparator(ACCOUNT_ID_COMPARATOR);
			ledger = new HederaLedger(
					tokenStore(),
					ids(),
					creator(),
					recordsHistorian(),
					accountsLedger);
			scheduleStore().setAccountsLedger(accountsLedger);
<<<<<<< HEAD
			scheduleStore().setHederaLedger(ledger);
=======
>>>>>>> 1fee51ee
		}
		return ledger;
	}

	public ExpiryManager expiries() {
		if (expiries == null) {
			var histories = txnHistories();
			expiries = new ExpiryManager(recordCache(), histories);
		}
		return expiries;
	}

	public ExpiringCreations creator() {
		if (creator == null) {
			creator = new ExpiringCreations(expiries(), globalDynamicProperties());
			creator.setRecordCache(recordCache());
		}
		return creator;
	}

	public OptionValidator validator() {
		if (validator == null) {
			validator = new ContextOptionValidator(txnCtx(), globalDynamicProperties());
		}
		return validator;
	}

	public ProcessLogic logic() {
		if (logic == null) {
			logic = new AwareProcessLogic(this);
		}
		return logic;
	}

	public FreezeHandler freeze() {
		if (freeze == null) {
			freeze = new FreezeHandler(hfs(), platform(), exchange());
		}
		return freeze;
	}

	public void updateFeature() {
		if (freeze != null) {
			String os = System.getProperty("os.name").toLowerCase();
			if (os.indexOf("mac") >= 0) {
				if (platform.getSelfId().getId() == 0) {
					freeze.handleUpdateFeature();
				}
			} else {
				freeze.handleUpdateFeature();
			}
		}
	}

	public RecordStreamManager recordStreamManager() {
		return recordStreamManager;
	}

	/**
	 * RecordStreamManager should only be initialized after system files have been loaded,
	 * which means enableRecordStreaming has been read from file
	 */
	public void initRecordStreamManager() {
		try {
			var nodeLocalProps = nodeLocalProperties();
			var nodeScopedRecordLogDir = getRecordStreamDirectory(nodeLocalProps);
			recordStreamManager = new RecordStreamManager(
					platform,
					runningAvgs(),
					nodeLocalProps,
					nodeScopedRecordLogDir,
					getRecordsInitialHash());
		} catch (IOException | NoSuchAlgorithmException ex) {
			log.error("Fail to initialize RecordStreamManager.", ex);
		}
	}

	public FileUpdateInterceptor exchangeRatesManager() {
		if (exchangeRatesManager == null) {
			exchangeRatesManager = new TxnAwareRatesManager(
					fileNums(),
					accountNums(),
					globalDynamicProperties(),
					txnCtx(),
					this::midnightRates,
					exchange()::updateRates,
					limitPercent -> (base, proposed) -> isNormalIntradayChange(base, proposed, limitPercent));
		}
		return exchangeRatesManager;
	}

	public FileUpdateInterceptor feeSchedulesManager() {
		if (feeSchedulesManager == null) {
			feeSchedulesManager = new FeeSchedulesManager(fileNums(), fees());
		}
		return feeSchedulesManager;
	}

	public FreezeController freezeGrpc() {
		if (freezeGrpc == null) {
			freezeGrpc = new FreezeController(txnResponseHelper());
		}
		return freezeGrpc;
	}

	public NetworkController networkGrpc() {
		if (networkGrpc == null) {
			networkGrpc = new NetworkController(metaAnswers(), txnResponseHelper(), queryResponseHelper());
		}
		return networkGrpc;
	}

	public FileController filesGrpc() {
		if (fileGrpc == null) {
			fileGrpc = new FileController(fileAnswers(), txnResponseHelper(), queryResponseHelper());
		}
		return fileGrpc;
	}

	public SystemOpPolicies systemOpPolicies() {
		if (systemOpPolicies == null) {
			systemOpPolicies = new SystemOpPolicies(entityNums());
		}
		return systemOpPolicies;
	}

	public TokenController tokenGrpc() {
		if (tokenGrpc == null) {
			tokenGrpc = new TokenController(tokenAnswers(), txnResponseHelper(), queryResponseHelper());
		}
		return tokenGrpc;
	}

	public ScheduleController scheduleGrpc() {
		if (scheduleGrpc == null) {
			scheduleGrpc = new ScheduleController(scheduleAnswers(), txnResponseHelper(), queryResponseHelper());
		}
		return scheduleGrpc;
	}

	public CryptoController cryptoGrpc() {
		if (cryptoGrpc == null) {
			cryptoGrpc = new CryptoController(
					metaAnswers(),
					cryptoAnswers(),
					txnResponseHelper(),
					queryResponseHelper());
		}
		return cryptoGrpc;
	}

	public ContractController contractsGrpc() {
		if (contractsGrpc == null) {
			contractsGrpc = new ContractController(contractAnswers(), txnResponseHelper(), queryResponseHelper());
		}
		return contractsGrpc;
	}

	public PlatformSubmissionManager submissionManager() {
		if (submissionManager == null) {
			submissionManager = new PlatformSubmissionManager(platform(), recordCache(), speedometers());
		}
		return submissionManager;
	}

	public ConsensusController consensusGrpc() {
		if (null == consensusGrpc) {
			consensusGrpc = new ConsensusController(hcsAnswers(), txnResponseHelper(), queryResponseHelper());
		}
		return consensusGrpc;
	}

	public GrpcServerManager grpc() {
		if (grpc == null) {
			grpc = new NettyGrpcServerManager(
					Runtime.getRuntime()::addShutdownHook,
					new NettyServerManager(),
					List.of(
							cryptoGrpc(),
							filesGrpc(),
							freezeGrpc(),
							contractsGrpc(),
							consensusGrpc(),
							networkGrpc(),
							tokenGrpc(),
							scheduleGrpc()),
					Collections.emptyList());
		}
		return grpc;
	}

	public SmartContractRequestHandler contracts() {
		if (contracts == null) {
			contracts = new SmartContractRequestHandler(
					repository(),
					ledger(),
					this::accounts,
					txnCtx(),
					exchange(),
					usagePrices(),
					newPureRepo(),
					solidityLifecycle(),
					soliditySigsVerifier(),
					entityExpiries(),
					globalDynamicProperties());
		}
		return contracts;
	}

	public SolidityLifecycle solidityLifecycle() {
		if (solidityLifecycle == null) {
			solidityLifecycle = new SolidityLifecycle(globalDynamicProperties());
		}
		return solidityLifecycle;
	}

	public PropertySource properties() {
		if (properties == null) {
			properties = propertySources().asResolvingSource();
		}
		return properties;
	}

	public SystemFilesManager systemFilesManager() {
		if (systemFilesManager == null) {
			systemFilesManager = new HfsSystemFilesManager(
					addressBook(),
					fileNums(),
					properties(),
					(TieredHederaFs) hfs(),
					() -> lookupInCustomStore(
							b64KeyReader(),
							properties.getStringProperty("bootstrap.genesisB64Keystore.path"),
							properties.getStringProperty("bootstrap.genesisB64Keystore.keyName")),
					rates -> {
						exchange().updateRates(rates);
						if (!midnightRates().isInitialized()) {
							midnightRates().replaceWith(rates);
						}
					},
					schedules -> fees().init(),
					config -> {
						((StandardizedPropertySources) propertySources()).reloadFrom(config);
						globalDynamicProperties().reload();
						PropertiesLoader.populateApplicationPropertiesWithProto(config);
					},
					PropertiesLoader::populateAPIPropertiesWithProto);
			/* We must force eager evaluation of the throttle construction here,
			as in DEV environment with the per-classloader singleton pattern used by
			PropertiesLoader, it is otherwise possible to create weird race conditions
			between the initializing threads. */
			var throttles = bucketThrottling();
			PropertiesLoader.registerUpdateCallback(throttles::rebuild);
		}
		return systemFilesManager;
	}

	public ServicesRepositoryRoot repository() {
		if (repository == null) {
			repository = new ServicesRepositoryRoot(accountSource(), bytecodeDb());
			repository.setStoragePersistence(storagePersistence());
		}
		return repository;
	}

	public Supplier<ServicesRepositoryRoot> newPureRepo() {
		if (newPureRepo == null) {
			TransactionalLedger<AccountID, AccountProperty, MerkleAccount> pureDelegate = new TransactionalLedger<>(
					AccountProperty.class,
					MerkleAccount::new,
					new PureFCMapBackingAccounts(this::accounts),
					new ChangeSummaryManager<>());
			HederaLedger pureLedger = new HederaLedger(
					NOOP_TOKEN_STORE,
					NOOP_ID_SOURCE,
					NOOP_EXPIRING_CREATIONS,
					NOOP_RECORDS_HISTORIAN,
					pureDelegate);
			Source<byte[], AccountState> pureAccountSource = new LedgerAccountsSource(
					pureLedger,
					globalDynamicProperties());
			newPureRepo = () -> {
				var pureRepository = new ServicesRepositoryRoot(pureAccountSource, bytecodeDb());
				pureRepository.setStoragePersistence(storagePersistence());
				return pureRepository;
			};
		}
		return newPureRepo;
	}

	public ConsensusStatusCounts statusCounts() {
		if (statusCounts == null) {
			statusCounts = new ConsensusStatusCounts(new ObjectMapper());
		}
		return statusCounts;
	}

	public LedgerAccountsSource accountSource() {
		if (accountSource == null) {
			accountSource = new LedgerAccountsSource(ledger(), globalDynamicProperties());
		}
		return accountSource;
	}

	public BlobStorageSource bytecodeDb() {
		if (bytecodeDb == null) {
			bytecodeDb = new BlobStorageSource(bytecodeMapFrom(blobStore()));
		}
		return bytecodeDb;
	}

	public TransactionHandler txns() {
		if (txns == null) {
			txns = new TransactionHandler(
					recordCache(),
					precheckVerifier(),
					this::accounts,
					nodeAccount(),
					txnThrottling(),
					fees(),
					stateViews(),
					new BasicPrecheck(validator(), globalDynamicProperties()),
					queryFeeCheck(),
					bucketThrottling(),
					accountNums(),
					systemOpPolicies(),
					exemptions(),
					platformStatus());
		}
		return txns;
	}

	public Console console() {
		if (console == null) {
			console = platform().createConsole(true);
		}
		return console;
	}

	public AccountID nodeAccount() {
		if (accountId == null) {
			try {
				String memoOfAccountId = address().getMemo();
				accountId = accountParsedFromString(memoOfAccountId);
			} catch (Exception ignore) {
			}
		}
		return accountId;
	}

	public Address address() {
		if (address == null) {
			address = addressBook().getAddress(id.getId());
		}
		return address;
	}

	public AtomicReference<FCMap<MerkleBlobMeta, MerkleOptionalBlob>> queryableStorage() {
		if (queryableStorage == null) {
			queryableStorage = new AtomicReference<>(storage());
		}
		return queryableStorage;
	}

	public AtomicReference<FCMap<MerkleEntityId, MerkleAccount>> queryableAccounts() {
		if (queryableAccounts == null) {
			queryableAccounts = new AtomicReference<>(accounts());
		}
		return queryableAccounts;
	}

	public AtomicReference<FCMap<MerkleEntityId, MerkleTopic>> queryableTopics() {
		if (queryableTopics == null) {
			queryableTopics = new AtomicReference<>(topics());
		}
		return queryableTopics;
	}

	public AtomicReference<FCMap<MerkleEntityId, MerkleToken>> queryableTokens() {
		if (queryableTokens == null) {
			queryableTokens = new AtomicReference<>(tokens());
		}
		return queryableTokens;
	}

	public AtomicReference<FCMap<MerkleEntityAssociation, MerkleTokenRelStatus>> queryableTokenAssociations() {
		if (queryableTokenAssociations == null) {
			queryableTokenAssociations = new AtomicReference<>(tokenAssociations());
		}
		return queryableTokenAssociations;
	}

	public AtomicReference<FCMap<MerkleEntityId, MerkleSchedule>> queryableSchedules() {
		if (queryableSchedules == null) {
			queryableSchedules = new AtomicReference<>(schedules());
		}

		return queryableSchedules;
	}

	public UsagePricesProvider usagePrices() {
		if (usagePrices == null) {
			usagePrices = new AwareFcfsUsagePrices(hfs(), fileNums(), txnCtx());
		}
		return usagePrices;
	}

	public TxnFeeChargingPolicy txnChargingPolicy() {
		if (txnChargingPolicy == null) {
			txnChargingPolicy = new TxnFeeChargingPolicy();
		}
		return txnChargingPolicy;
	}

	public SystemAccountsCreator systemAccountsCreator() {
		if (systemAccountsCreator == null) {
			systemAccountsCreator = new BackedSystemAccountsCreator(
					hederaNums(),
					accountNums(),
					properties(),
					b64KeyReader());
		}
		return systemAccountsCreator;
	}

	/* Context-free infrastructure. */
	public LegacyEd25519KeyReader b64KeyReader() {
		return b64KeyReader;
	}

	public Pause pause() {
		return pause;
	}

	public StateMigrations stateMigrations() {
		return stateMigrations;
	}

	public AccountsExporter accountsExporter() {
		return accountsExporter;
	}

	/* Injected dependencies. */
	public NodeId id() {
		return id;
	}

	public Platform platform() {
		return platform;
	}

	public PropertySources propertySources() {
		return propertySources;
	}

	public Instant consensusTimeOfLastHandledTxn() {
		return state.networkCtx().consensusTimeOfLastHandledTxn();
	}

	public void updateConsensusTimeOfLastHandledTxn(Instant dataDrivenNow) {
		state.networkCtx().setConsensusTimeOfLastHandledTxn(dataDrivenNow);
	}

	public AddressBook addressBook() {
		return state.addressBook();
	}

	public SequenceNumber seqNo() {
		return state.networkCtx().seqNo();
	}

	public ExchangeRates midnightRates() {
		return state.networkCtx().midnightRates();
	}

	public FCMap<MerkleEntityId, MerkleAccount> accounts() {
		return state.accounts();
	}

	public FCMap<MerkleEntityId, MerkleTopic> topics() {
		return state.topics();
	}

	public FCMap<MerkleBlobMeta, MerkleOptionalBlob> storage() {
		return state.storage();
	}

	public FCMap<MerkleEntityId, MerkleToken> tokens() {
		return state.tokens();
	}

	public FCMap<MerkleEntityAssociation, MerkleTokenRelStatus> tokenAssociations() {
		return state.tokenAssociations();
	}

	public FCMap<MerkleEntityId, MerkleSchedule> schedules() {
		return state.scheduleTxs();
	}

	public MerkleDiskFs diskFs() {
		return state.diskFs();
	}

	/**
	 * return the directory to which record stream files should be write
	 *
	 * @return the direct file folder for writing record stream files
	 */
	public String getRecordStreamDirectory(NodeLocalProperties source) {
		if (recordStreamDir == null) {
			final String nodeAccountString = EntityIdUtils.asLiteralString(nodeAccount());
			String parentDir = source.recordLogDir();
			if (!parentDir.endsWith(File.separator)) {
				parentDir += File.separator;
			}
			recordStreamDir = parentDir + "record" + nodeAccountString;
		}
		return recordStreamDir;
	}

	/**
	 * update the runningHash instance saved in runningHashLeaf
	 *
	 * @param runningHash
	 * 		new runningHash instance
	 */
	public void updateRecordRunningHash(final RunningHash runningHash) {
		state.runningHashLeaf().setRunningHash(runningHash);
	}

	/**
	 * set recordsInitialHash, which will be set to RecordStreamManager as initialHash.
	 * recordsInitialHash is read at restart, either from the state's runningHashLeaf,
	 * or from the last old .rcd_sig file in migration.
	 * When recordsInitialHash is read, the RecordStreamManager might not be initialized yet,
	 * because RecordStreamManager can only be initialized after system files are loaded so that enableRecordStream
	 * setting is read.
	 * Thus we save the initialHash in the context, and use it when initializing RecordStreamManager
	 *
	 * @param recordsInitialHash
	 * 		initial running Hash of records
	 */
	public void setRecordsInitialHash(final Hash recordsInitialHash) {
		this.recordsInitialHash = recordsInitialHash;
		if (recordStreamManager() != null) {
			recordStreamManager().setInitialHash(recordsInitialHash);
		}
	}

	Hash getRecordsInitialHash() {
		return recordsInitialHash;
	}

	void setBackingTokenRels(BackingTokenRels backingTokenRels) {
		this.backingTokenRels = backingTokenRels;
	}

	void setBackingAccounts(FCMapBackingAccounts backingAccounts) {
		this.backingAccounts = backingAccounts;
	}
}<|MERGE_RESOLUTION|>--- conflicted
+++ resolved
@@ -1365,10 +1365,7 @@
 					recordsHistorian(),
 					accountsLedger);
 			scheduleStore().setAccountsLedger(accountsLedger);
-<<<<<<< HEAD
 			scheduleStore().setHederaLedger(ledger);
-=======
->>>>>>> 1fee51ee
 		}
 		return ledger;
 	}
