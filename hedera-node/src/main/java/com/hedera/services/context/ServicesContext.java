package com.hedera.services.context;

/*-
 * ‌
 * Hedera Services Node
 * ​
 * Copyright (C) 2018 - 2020 Hedera Hashgraph, LLC
 * ​
 * Licensed under the Apache License, Version 2.0 (the "License");
 * you may not use this file except in compliance with the License.
 * You may obtain a copy of the License at
 *
 *      http://www.apache.org/licenses/LICENSE-2.0
 *
 * Unless required by applicable law or agreed to in writing, software
 * distributed under the License is distributed on an "AS IS" BASIS,
 * WITHOUT WARRANTIES OR CONDITIONS OF ANY KIND, either express or implied.
 * See the License for the specific language governing permissions and
 * limitations under the License.
 * ‍
 */

import com.fasterxml.jackson.databind.ObjectMapper;
import com.hedera.services.ServicesMain;
import com.hedera.services.ServicesState;
import com.hedera.services.config.AccountNumbers;
import com.hedera.services.config.EntityNumbers;
import com.hedera.services.config.FileNumbers;
import com.hedera.services.config.HederaNumbers;
import com.hedera.services.context.domain.trackers.ConsensusStatusCounts;
import com.hedera.services.context.domain.trackers.IssEventInfo;
import com.hedera.services.context.properties.GlobalDynamicProperties;
import com.hedera.services.context.properties.NodeLocalProperties;
import com.hedera.services.fees.StandardExemptions;
import com.hedera.services.fees.calculation.TxnResourceUsageEstimator;
import com.hedera.services.fees.calculation.contract.queries.GetBytecodeResourceUsage;
import com.hedera.services.fees.calculation.contract.queries.GetContractInfoResourceUsage;
import com.hedera.services.fees.calculation.token.queries.GetTokenInfoResourceUsage;
import com.hedera.services.fees.calculation.token.txns.TokenAssociateResourceUsage;
import com.hedera.services.fees.calculation.token.txns.TokenBurnResourceUsage;
import com.hedera.services.fees.calculation.token.txns.TokenCreateResourceUsage;
import com.hedera.services.fees.calculation.token.txns.TokenDeleteResourceUsage;
import com.hedera.services.fees.calculation.token.txns.TokenDissociateResourceUsage;
import com.hedera.services.fees.calculation.token.txns.TokenFreezeResourceUsage;
import com.hedera.services.fees.calculation.token.txns.TokenGrantKycResourceUsage;
import com.hedera.services.fees.calculation.token.txns.TokenMintResourceUsage;
import com.hedera.services.fees.calculation.token.txns.TokenRevokeKycResourceUsage;
import com.hedera.services.fees.calculation.token.txns.TokenTransactResourceUsage;
import com.hedera.services.fees.calculation.token.txns.TokenUnfreezeResourceUsage;
import com.hedera.services.fees.calculation.token.txns.TokenUpdateResourceUsage;
import com.hedera.services.fees.calculation.token.txns.TokenWipeResourceUsage;
import com.hedera.services.files.EntityExpiryMapFactory;
import com.hedera.services.files.SpecialFileSystem;
import com.hedera.services.grpc.controllers.TokenController;
import com.hedera.services.keys.LegacyEd25519KeyReader;
import com.hedera.services.ledger.accounts.BackingStore;
import com.hedera.services.ledger.accounts.BackingTokenRels;
import com.hedera.services.ledger.accounts.PureFCMapBackingAccounts;
import com.hedera.services.ledger.properties.TokenRelProperty;
import com.hedera.services.queries.answering.ZeroStakeAnswerFlow;
import com.hedera.services.queries.contract.ContractAnswers;
import com.hedera.services.queries.contract.GetBytecodeAnswer;
import com.hedera.services.queries.contract.GetContractInfoAnswer;
import com.hedera.services.queries.token.GetTokenInfoAnswer;
import com.hedera.services.queries.token.TokenAnswers;
import com.hedera.services.records.TxnIdRecentHistory;
import com.hedera.services.security.ops.SystemOpPolicies;
import com.hedera.services.sigs.metadata.DelegatingSigMetadataLookup;
import com.hedera.services.state.expiry.ExpiringCreations;
import com.hedera.services.state.expiry.ExpiryManager;
import com.hedera.services.state.initialization.BackedSystemAccountsCreator;
import com.hedera.services.state.merkle.MerkleEntityAssociation;
import com.hedera.services.state.merkle.MerkleToken;
import com.hedera.services.state.merkle.MerkleTokenRelStatus;
import com.hedera.services.state.merkle.MerkleTopic;
import com.hedera.services.context.primitives.StateView;
import com.hedera.services.context.properties.StandardizedPropertySources;
import com.hedera.services.contracts.execution.SolidityLifecycle;
import com.hedera.services.contracts.execution.SoliditySigsVerifier;
import com.hedera.services.contracts.execution.TxnAwareSoliditySigsVerifier;
import com.hedera.services.contracts.persistence.BlobStoragePersistence;
import com.hedera.services.fees.FeeCalculator;
import com.hedera.services.fees.FeeExemptions;
import com.hedera.services.fees.HbarCentExchange;
import com.hedera.services.fees.calculation.AwareFcfsUsagePrices;
import com.hedera.services.fees.calculation.UsagePricesProvider;
import com.hedera.services.fees.calculation.UsageBasedFeeCalculator;
import com.hedera.services.fees.calculation.consensus.queries.GetTopicInfoResourceUsage;
import com.hedera.services.fees.calculation.consensus.txns.CreateTopicResourceUsage;
import com.hedera.services.fees.calculation.consensus.txns.DeleteTopicResourceUsage;
import com.hedera.services.fees.calculation.consensus.txns.SubmitMessageResourceUsage;
import com.hedera.services.fees.calculation.consensus.txns.UpdateTopicResourceUsage;
import com.hedera.services.fees.calculation.contract.txns.ContractCallResourceUsage;
import com.hedera.services.fees.calculation.contract.txns.ContractCreateResourceUsage;
import com.hedera.services.fees.calculation.contract.txns.ContractDeleteResourceUsage;
import com.hedera.services.fees.calculation.contract.txns.ContractUpdateResourceUsage;
import com.hedera.services.fees.calculation.crypto.queries.GetAccountInfoResourceUsage;
import com.hedera.services.fees.calculation.crypto.queries.GetAccountRecordsResourceUsage;
import com.hedera.services.fees.calculation.crypto.queries.GetTxnRecordResourceUsage;
import com.hedera.services.fees.calculation.crypto.txns.CryptoCreateResourceUsage;
import com.hedera.services.fees.calculation.crypto.txns.CryptoDeleteResourceUsage;
import com.hedera.services.fees.calculation.crypto.txns.CryptoTransferResourceUsage;
import com.hedera.services.fees.calculation.crypto.txns.CryptoUpdateResourceUsage;
import com.hedera.services.fees.calculation.file.queries.GetFileContentsResourceUsage;
import com.hedera.services.fees.calculation.file.queries.GetFileInfoResourceUsage;
import com.hedera.services.fees.calculation.file.txns.FileAppendResourceUsage;
import com.hedera.services.fees.calculation.file.txns.FileCreateResourceUsage;
import com.hedera.services.fees.calculation.file.txns.FileDeleteResourceUsage;
import com.hedera.services.fees.calculation.file.txns.FileUpdateResourceUsage;
import com.hedera.services.fees.calculation.file.txns.SystemDeleteFileResourceUsage;
import com.hedera.services.fees.calculation.file.txns.SystemUndeleteFileResourceUsage;
import com.hedera.services.fees.calculation.meta.queries.GetVersionInfoResourceUsage;
import com.hedera.services.fees.calculation.system.txns.FreezeResourceUsage;
import com.hedera.services.fees.charging.ItemizableFeeCharging;
import com.hedera.services.fees.charging.TxnFeeChargingPolicy;
import com.hedera.services.files.DataMapFactory;
import com.hedera.services.files.FileUpdateInterceptor;
import com.hedera.services.files.HederaFs;
import com.hedera.services.files.MetadataMapFactory;
import com.hedera.services.files.TieredHederaFs;
import com.hedera.services.files.interceptors.ConfigListUtils;
import com.hedera.services.files.interceptors.FeeSchedulesManager;
import com.hedera.services.files.interceptors.TxnAwareRatesManager;
import com.hedera.services.files.interceptors.ValidatingCallbackInterceptor;
import com.hedera.services.files.store.FcBlobsBytesStore;
import com.hedera.services.grpc.GrpcServerManager;
import com.hedera.services.grpc.NettyGrpcServerManager;
import com.hedera.services.grpc.controllers.ConsensusController;
import com.hedera.services.grpc.controllers.CryptoController;
import com.hedera.services.grpc.controllers.FileController;
import com.hedera.services.grpc.controllers.NetworkController;
import com.hedera.services.keys.StandardSyncActivationCheck;
import com.hedera.services.ledger.accounts.FCMapBackingAccounts;
import com.hedera.services.ledger.ids.EntityIdSource;
import com.hedera.services.ledger.ids.SeqNoEntityIdSource;
import com.hedera.services.ledger.properties.ChangeSummaryManager;
import com.hedera.services.ledger.HederaLedger;
import com.hedera.services.ledger.properties.AccountProperty;
import com.hedera.services.ledger.TransactionalLedger;
import com.hedera.services.queries.answering.StakedAnswerFlow;
import com.hedera.services.queries.consensus.GetTopicInfoAnswer;
import com.hedera.services.queries.consensus.HcsAnswers;
import com.hedera.services.queries.file.FileAnswers;
import com.hedera.services.queries.file.GetFileContentsAnswer;
import com.hedera.services.queries.file.GetFileInfoAnswer;
import com.hedera.services.queries.meta.GetVersionInfoAnswer;
import com.hedera.services.queries.validation.QueryFeeCheck;
import com.hedera.services.state.initialization.HfsSystemFilesManager;
import com.hedera.services.state.initialization.SystemFilesManager;
import com.hedera.services.state.submerkle.EntityId;
import com.hedera.services.state.validation.BasedLedgerValidator;
import com.hedera.services.throttling.BucketThrottling;
import com.hedera.services.throttling.ThrottlingPropsBuilder;
import com.hedera.services.throttling.TransactionThrottling;

import static com.hedera.services.context.ServicesNodeType.STAKED_NODE;
import static com.hedera.services.context.ServicesNodeType.ZERO_STAKE_NODE;
import static com.hedera.services.ledger.HederaLedger.ACCOUNT_ID_COMPARATOR;
import static com.hedera.services.ledger.accounts.BackingTokenRels.RELATIONSHIP_COMPARATOR;
import static com.hedera.services.security.ops.SystemOpAuthorization.AUTHORIZED;
import static com.hedera.services.sigs.metadata.DelegatingSigMetadataLookup.backedLookupsFor;
import static com.hedera.services.sigs.metadata.SigMetadataLookup.REF_LOOKUP_FACTORY;
import static com.hedera.services.state.expiry.NoopExpiringCreations.NOOP_EXPIRING_CREATIONS;
import static com.hedera.services.throttling.bucket.BucketConfig.bucketsIn;
import static com.hedera.services.throttling.bucket.BucketConfig.namedIn;

import com.hedera.services.tokens.HederaTokenStore;
import com.hedera.services.tokens.TokenStore;
import com.hedera.services.txns.ProcessLogic;
import com.hedera.services.txns.SubmissionFlow;
import com.hedera.services.txns.TransitionLogic;
import com.hedera.services.txns.TransitionLogicLookup;
import com.hedera.services.txns.consensus.SubmitMessageTransitionLogic;
import com.hedera.services.txns.consensus.TopicCreateTransitionLogic;
import com.hedera.services.txns.consensus.TopicDeleteTransitionLogic;
import com.hedera.services.txns.consensus.TopicUpdateTransitionLogic;
import com.hedera.services.txns.crypto.CryptoCreateTransitionLogic;
import com.hedera.services.txns.crypto.CryptoDeleteTransitionLogic;
import com.hedera.services.txns.crypto.CryptoTransferTransitionLogic;
import com.hedera.services.txns.crypto.CryptoUpdateTransitionLogic;
import com.hedera.services.txns.file.FileAppendTransitionLogic;
import com.hedera.services.txns.file.FileCreateTransitionLogic;
import com.hedera.services.txns.file.FileDeleteTransitionLogic;
import com.hedera.services.txns.file.FileSysDelTransitionLogic;
import com.hedera.services.txns.file.FileSysUndelTransitionLogic;
import com.hedera.services.txns.file.FileUpdateTransitionLogic;
import com.hedera.services.txns.network.UncheckedSubmitTransitionLogic;
import com.hedera.services.txns.submission.PlatformSubmissionManager;
import com.hedera.services.txns.submission.TxnHandlerSubmissionFlow;
import com.hedera.services.txns.submission.TxnResponseHelper;
import com.hedera.services.txns.token.TokenAssociateTransitionLogic;
import com.hedera.services.txns.token.TokenBurnTransitionLogic;
import com.hedera.services.txns.token.TokenCreateTransitionLogic;
import com.hedera.services.txns.token.TokenDeleteTransitionLogic;
import com.hedera.services.txns.token.TokenDissociateTransitionLogic;
import com.hedera.services.txns.token.TokenFreezeTransitionLogic;
import com.hedera.services.txns.token.TokenGrantKycTransitionLogic;
import com.hedera.services.txns.token.TokenMintTransitionLogic;
import com.hedera.services.txns.token.TokenRevokeKycTransitionLogic;
import com.hedera.services.txns.token.TokenTransferTransitionLogic;
import com.hedera.services.txns.token.TokenUnfreezeTransitionLogic;
import com.hedera.services.txns.token.TokenUpdateTransitionLogic;
import com.hedera.services.txns.token.TokenWipeTransitionLogic;
import com.hedera.services.txns.validation.ContextOptionValidator;
import com.hedera.services.txns.validation.BasicPrecheck;
import com.hedera.services.txns.validation.OptionValidator;
import com.hedera.services.queries.answering.AnswerFunctions;
import com.hedera.services.queries.AnswerFlow;
import com.hedera.services.queries.answering.QueryResponseHelper;
import com.hedera.services.queries.crypto.CryptoAnswers;
import com.hedera.services.queries.crypto.GetAccountBalanceAnswer;
import com.hedera.services.queries.crypto.GetAccountInfoAnswer;
import com.hedera.services.queries.crypto.GetAccountRecordsAnswer;
import com.hedera.services.queries.crypto.GetLiveHashAnswer;
import com.hedera.services.queries.crypto.GetStakersAnswer;
import com.hedera.services.queries.meta.GetFastTxnRecordAnswer;
import com.hedera.services.queries.meta.GetTxnReceiptAnswer;
import com.hedera.services.queries.meta.GetTxnRecordAnswer;
import com.hedera.services.queries.meta.MetaAnswers;
import com.hedera.services.records.AccountRecordsHistorian;
import com.hedera.services.records.FeeChargingRecordsHistorian;
import com.hedera.services.records.RecordCache;
import com.hedera.services.records.RecordCacheFactory;
import com.hedera.services.sigs.order.HederaSigningOrder;
import com.hedera.services.sigs.sourcing.DefaultSigBytesProvider;
import com.hedera.services.sigs.verification.PrecheckKeyReqs;
import com.hedera.services.sigs.verification.PrecheckVerifier;
import com.hedera.services.sigs.verification.SyncVerifier;
import com.hedera.services.state.exports.BalancesExporter;
import com.hedera.services.state.initialization.SystemAccountsCreator;
import com.hedera.services.state.validation.LedgerValidator;
import com.hedera.services.state.exports.AccountsExporter;

import static com.hedera.services.contracts.sources.AddressKeyedMapFactory.bytecodeMapFrom;
import static com.hedera.services.contracts.sources.AddressKeyedMapFactory.storageMapFrom;
import static com.hedera.services.ledger.ids.ExceptionalEntityIdSource.NOOP_ID_SOURCE;
import static com.hedera.services.records.NoopRecordsHistorian.NOOP_RECORDS_HISTORIAN;
import static com.hedera.services.tokens.ExceptionalTokenStore.NOOP_TOKEN_STORE;
import static com.hedera.services.utils.EntityIdUtils.accountParsedFromString;
import static com.hedera.services.utils.MiscUtils.lookupInCustomStore;

import com.hedera.services.utils.Pause;
import com.hederahashgraph.api.proto.java.HederaFunctionality;

import static com.hederahashgraph.api.proto.java.HederaFunctionality.*;

import com.hederahashgraph.api.proto.java.TokenID;
import com.hederahashgraph.api.proto.java.TransactionBody;
import com.hederahashgraph.api.proto.java.TransactionID;
import com.hederahashgraph.fee.CryptoFeeBuilder;
import com.hederahashgraph.fee.FileFeeBuilder;
import com.hederahashgraph.fee.SmartContractFeeBuilder;
import com.hedera.services.legacy.config.PropertiesLoader;
import com.hedera.services.legacy.handler.FreezeHandler;
import com.hedera.services.legacy.handler.SmartContractRequestHandler;
import com.hedera.services.legacy.handler.TransactionHandler;
import com.hedera.services.legacy.netty.NettyServerManager;
import com.hedera.services.contracts.sources.LedgerAccountsSource;
import com.hedera.services.contracts.sources.BlobStorageSource;
import com.hedera.services.legacy.service.FreezeServiceImpl;
import com.hedera.services.legacy.service.GlobalFlag;
import com.hedera.services.legacy.service.SmartContractServiceImpl;
import com.hedera.services.legacy.services.context.ContextPlatformStatus;
import com.hedera.services.state.submerkle.ExchangeRates;
import com.hedera.services.state.submerkle.SequenceNumber;
import com.hedera.services.context.properties.PropertySources;
import com.hedera.services.state.migration.DefaultStateMigrations;
import com.hedera.services.legacy.services.fees.DefaultHbarCentExchange;
import com.hedera.services.legacy.services.state.AwareProcessLogic;
import com.hedera.services.legacy.services.state.export.DefaultBalancesExporter;
import com.hedera.services.state.migration.StateMigrations;
import com.hedera.services.utils.SleepingPause;
import com.hederahashgraph.api.proto.java.AccountID;
import com.hedera.services.state.merkle.MerkleEntityId;
import com.hedera.services.state.merkle.MerkleAccount;
import com.hedera.services.state.merkle.MerkleBlobMeta;
import com.hedera.services.state.merkle.MerkleOptionalBlob;
import com.hedera.services.legacy.services.stats.HederaNodeStats;
import com.hedera.services.legacy.services.utils.DefaultAccountsExporter;
import com.hedera.services.legacy.stream.RecordStream;
import com.swirlds.common.Address;
import com.swirlds.common.AddressBook;
import com.swirlds.common.Console;
import com.swirlds.common.NodeId;
import com.swirlds.common.Platform;
import com.swirlds.fcmap.FCMap;
import org.ethereum.core.AccountState;
import org.ethereum.datasource.Source;
import org.ethereum.datasource.StoragePersistence;
import org.ethereum.db.ServicesRepositoryRoot;
import com.hedera.services.context.properties.PropertySource;

import java.io.PrintStream;
import java.time.Instant;
import java.util.Collections;
import java.util.List;
import java.util.Map;
import java.util.Optional;
import java.util.concurrent.ConcurrentHashMap;
import java.util.concurrent.atomic.AtomicReference;
import java.util.function.Function;
import java.util.function.Predicate;
import java.util.function.Supplier;

import static com.hedera.services.files.interceptors.ConfigListUtils.uncheckedParse;
import static com.hedera.services.files.interceptors.PureRatesValidation.isNormalIntradayChange;
import static com.hedera.services.sigs.metadata.DelegatingSigMetadataLookup.defaultAccountRetryingLookupsFor;
import static com.hedera.services.sigs.metadata.DelegatingSigMetadataLookup.defaultLookupsFor;
import static com.hedera.services.sigs.utils.PrecheckUtils.queryPaymentTestFor;
import static com.hedera.services.legacy.config.PropertiesLoader.populateAPIPropertiesWithProto;
import static com.hedera.services.legacy.config.PropertiesLoader.populateApplicationPropertiesWithProto;
import static java.util.Map.entry;
import static java.util.stream.Collectors.toMap;

/**
 * Provide a trivial implementation of the inversion-of-control pattern,
 * isolating secondary responsibilities of dependency creation and
 * injection in a single component.
 *
 * @author Michael Tinker
 */
public class ServicesContext {
	/* Injected dependencies. */
	ServicesState state;

	private final NodeId id;
	private final Platform platform;
	private final PropertySources propertySources;

	/* Context-sensitive singletons. */
	private Thread recordStreamThread;
	private Address address;
	private Console console;
	private HederaFs hfs;
	private StateView currentView;
	private AccountID accountId;
	private AnswerFlow answerFlow;
	private HcsAnswers hcsAnswers;
	private FileNumbers fileNums;
	private FileAnswers fileAnswers;
	private MetaAnswers metaAnswers;
	private RecordCache recordCache;
	private TokenStore tokenStore;
	private TokenAnswers tokenAnswers;
	private HederaLedger ledger;
	private SyncVerifier syncVerifier;
	private IssEventInfo issEventInfo;
	private ProcessLogic logic;
	private RecordStream recordStream;
	private QueryFeeCheck queryFeeCheck;
	private HederaNumbers hederaNums;
	private ExpiryManager expiries;
	private FeeCalculator fees;
	private FeeExemptions exemptions;
	private EntityNumbers entityNums;
	private FreezeHandler freeze;
	private CryptoAnswers cryptoAnswers;
	private AccountNumbers accountNums;
	private SubmissionFlow submissionFlow;
	private PropertySource properties;
	private EntityIdSource ids;
	private FileController fileGrpc;
	private AnswerFunctions answerFunctions;
	private ContractAnswers contractAnswers;
	private OptionValidator validator;
	private LedgerValidator ledgerValidator;
	private HederaNodeStats stats;
	private TokenController tokenGrpc;
	private ServicesNodeType nodeType;
	private SystemOpPolicies systemOpPolicies;
	private CryptoController cryptoGrpc;
	private BucketThrottling bucketThrottling;
	private HbarCentExchange exchange;
	private PrecheckVerifier precheckVerifier;
	private BackingTokenRels backingTokenRels;
	private BalancesExporter balancesExporter;
	private SolidityLifecycle solidityLifecycle;
	private ExpiringCreations creator;
	private NetworkController networkGrpc;
	private GrpcServerManager grpc;
	private FreezeServiceImpl freezeGrpc;
	private TxnResponseHelper txnResponseHelper;
	private TransactionContext txnCtx;
	private BlobStorageSource bytecodeDb;
	private TransactionHandler txns;
	private HederaSigningOrder keyOrder;
	private HederaSigningOrder backedKeyOrder;
	private HederaSigningOrder lookupRetryingKeyOrder;
	private StoragePersistence storagePersistence;
	private ConsensusController consensusGrpc;
	private QueryResponseHelper queryResponseHelper;
	private UsagePricesProvider usagePrices;
	private Supplier<StateView> stateViews;
	private FeeSchedulesManager feeSchedulesManager;
	private Map<String, byte[]> blobStore;
	private Map<EntityId, Long> entityExpiries;
	private NodeLocalProperties nodeLocalProperties;
	private TxnFeeChargingPolicy txnChargingPolicy;
	private TxnAwareRatesManager exchangeRatesManager;
	private LedgerAccountsSource accountSource;
	private FCMapBackingAccounts backingAccounts;
	private TransitionLogicLookup transitionLogic;
	private TransactionThrottling txnThrottling;
	private ConsensusStatusCounts statusCounts;
	private HfsSystemFilesManager systemFilesManager;
	private CurrentPlatformStatus platformStatus;
	private SystemAccountsCreator systemAccountsCreator;
	private ItemizableFeeCharging itemizableFeeCharging;
	private ServicesRepositoryRoot repository;
	private AccountRecordsHistorian recordsHistorian;
	private GlobalDynamicProperties globalDynamicProperties;
	private SmartContractServiceImpl contractsGrpc;
	private PlatformSubmissionManager submissionManager;
	private SmartContractRequestHandler contracts;
	private TxnAwareSoliditySigsVerifier soliditySigsVerifier;
	private ValidatingCallbackInterceptor apiPermissionsReloading;
	private ValidatingCallbackInterceptor applicationPropertiesReloading;
	private Supplier<ServicesRepositoryRoot> newPureRepo;
	private Map<TransactionID, TxnIdRecentHistory> txnHistories;
	private AtomicReference<FCMap<MerkleEntityId, MerkleTopic>> queryableTopics;
	private AtomicReference<FCMap<MerkleEntityId, MerkleToken>> queryableTokens;
	private AtomicReference<FCMap<MerkleEntityId, MerkleAccount>> queryableAccounts;
	private AtomicReference<FCMap<MerkleBlobMeta, MerkleOptionalBlob>> queryableStorage;
<<<<<<< HEAD
	private SpecialFileSystem specialFileSystem;
=======
	private AtomicReference<FCMap<MerkleEntityAssociation, MerkleTokenRelStatus>> queryableTokenAssociations;
>>>>>>> 1aebb432

	/* Context-free infrastructure. */
	private static Pause pause;
	private static StateMigrations stateMigrations;
	private static AccountsExporter accountsExporter;
	private static LegacyEd25519KeyReader b64KeyReader;

	static {
		pause = SleepingPause.INSTANCE;
		b64KeyReader = new LegacyEd25519KeyReader();
		stateMigrations = new DefaultStateMigrations(SleepingPause.INSTANCE);
		accountsExporter = new DefaultAccountsExporter();
	}

	public ServicesContext(
			NodeId id,
			Platform platform,
			ServicesState state,
			PropertySources propertySources
	) {
		this.id = id;
		this.platform = platform;
		this.state = state;
		this.propertySources = propertySources;
	}

	public void update(ServicesState state) {
		this.state = state;

		queryableAccounts().set(accounts());
		queryableTopics().set(topics());
		queryableStorage().set(storage());
		queryableTokens().set(tokens());
		queryableTokenAssociations().set(tokenAssociations());
	}

	public CurrentPlatformStatus platformStatus() {
		if (platformStatus == null) {
			platformStatus = new ContextPlatformStatus();
		}
		return platformStatus;
	}

	public LedgerValidator ledgerValidator() {
		if (ledgerValidator == null) {
			ledgerValidator = new BasedLedgerValidator(hederaNums(), properties(), globalDynamicProperties());
		}
		return ledgerValidator;
	}

	public IssEventInfo issEventInfo() {
		if (issEventInfo == null) {
			issEventInfo = new IssEventInfo(properties());
		}
		return issEventInfo;
	}

	public Map<String, byte[]> blobStore() {
		if (blobStore == null) {
			blobStore = new FcBlobsBytesStore(MerkleOptionalBlob::new, this::storage);
		}
		return blobStore;
	}

	public Supplier<StateView> stateViews() {
		if (stateViews == null) {
			stateViews = () -> new StateView(
					tokenStore(),
					() -> queryableTopics().get(),
					() -> queryableAccounts().get(),
					() -> queryableStorage().get(),
<<<<<<< HEAD
					properties(),
					specialFileSystem());
=======
					() -> queryableTokenAssociations().get(),
					properties());
>>>>>>> 1aebb432
		}
		return stateViews;
	}

	public StateView currentView() {
		if (currentView == null) {
<<<<<<< HEAD
			currentView = new StateView(tokenStore(), this::topics, this::accounts, this::storage, properties(),
					specialFileSystem());
=======
			currentView = new StateView(
					tokenStore(),
					this::topics,
					this::accounts,
					this::storage,
					this::tokenAssociations,
					properties());
>>>>>>> 1aebb432
		}
		return currentView;
	}

	public HederaNumbers hederaNums() {
		if (hederaNums == null) {
			hederaNums = new HederaNumbers(properties());
		}
		return hederaNums;
	}

	public FileNumbers fileNums() {
		if (fileNums == null) {
			fileNums = new FileNumbers(hederaNums(), properties());
		}
		return fileNums;
	}

	public AccountNumbers accountNums() {
		if (accountNums == null) {
			accountNums = new AccountNumbers(properties());
		}
		return accountNums;
	}

	public TxnResponseHelper txnResponseHelper() {
		if (txnResponseHelper == null) {
			txnResponseHelper = new TxnResponseHelper(submissionFlow(), stats());
		}
		return txnResponseHelper;
	}

	public TransactionThrottling txnThrottling() {
		if (txnThrottling == null) {
			txnThrottling = new TransactionThrottling(bucketThrottling());
		}
		return txnThrottling;
	}

	public BucketThrottling bucketThrottling() {
		if (bucketThrottling == null) {
			bucketThrottling = new BucketThrottling(
					this::addressBook,
					properties(),
					props -> bucketsIn(props).stream().collect(toMap(Function.identity(), b -> namedIn(props, b))),
					ThrottlingPropsBuilder::withPrioritySource);
		}
		return bucketThrottling;
	}

	public ItemizableFeeCharging charging() {
		if (itemizableFeeCharging == null) {
			itemizableFeeCharging = new ItemizableFeeCharging(exemptions(), globalDynamicProperties());
		}
		return itemizableFeeCharging;
	}

	public SubmissionFlow submissionFlow() {
		if (submissionFlow == null) {
			submissionFlow = new TxnHandlerSubmissionFlow(
					nodeType(),
					txns(),
					transitionLogic(),
					submissionManager());
		}
		return submissionFlow;
	}

	public QueryResponseHelper queryResponseHelper() {
		if (queryResponseHelper == null) {
			queryResponseHelper = new QueryResponseHelper(answerFlow(), stats());
		}
		return queryResponseHelper;
	}

	public FileAnswers fileAnswers() {
		if (fileAnswers == null) {
			fileAnswers = new FileAnswers(
					new GetFileInfoAnswer(validator()),
					new GetFileContentsAnswer(validator())
			);
		}
		return fileAnswers;
	}

	public ContractAnswers contractAnswers() {
		if (contractAnswers == null) {
			contractAnswers = new ContractAnswers(
					new GetBytecodeAnswer(validator()),
					new GetContractInfoAnswer(validator())
			);
		}
		return contractAnswers;
	}

	public HcsAnswers hcsAnswers() {
		if (hcsAnswers == null) {
			hcsAnswers = new HcsAnswers(
					new GetTopicInfoAnswer(validator())
			);
		}
		return hcsAnswers;
	}

	public MetaAnswers metaAnswers() {
		if (metaAnswers == null) {
			metaAnswers = new MetaAnswers(
					new GetTxnRecordAnswer(recordCache(), validator(), answerFunctions()),
					new GetTxnReceiptAnswer(recordCache()),
					new GetVersionInfoAnswer(),
					new GetFastTxnRecordAnswer()
			);
		}
		return metaAnswers;
	}

	public EntityNumbers entityNums() {
		if (entityNums == null) {
			entityNums = new EntityNumbers(fileNums(), hederaNums(), accountNums());
		}
		return entityNums;
	}

	public TokenAnswers tokenAnswers() {
		if (tokenAnswers == null) {
			tokenAnswers = new TokenAnswers(
					new GetTokenInfoAnswer()
			);
		}
		return tokenAnswers;
	}

	public CryptoAnswers cryptoAnswers() {
		if (cryptoAnswers == null) {
			cryptoAnswers = new CryptoAnswers(
					new GetLiveHashAnswer(),
					new GetStakersAnswer(),
					new GetAccountInfoAnswer(validator()),
					new GetAccountBalanceAnswer(validator()),
					new GetAccountRecordsAnswer(answerFunctions(), validator())
			);
		}
		return cryptoAnswers;
	}

	public AnswerFunctions answerFunctions() {
		if (answerFunctions == null) {
			answerFunctions = new AnswerFunctions();
		}
		return answerFunctions;
	}

	public QueryFeeCheck queryFeeCheck() {
		if (queryFeeCheck == null) {
			queryFeeCheck = new QueryFeeCheck(this::accounts);
		}
		return queryFeeCheck;
	}

	public FeeCalculator fees() {
		if (fees == null) {
			FileFeeBuilder fileFees = new FileFeeBuilder();
			CryptoFeeBuilder cryptoFees = new CryptoFeeBuilder();
			SmartContractFeeBuilder contractFees = new SmartContractFeeBuilder();

			fees = new UsageBasedFeeCalculator(
					properties(),
					exchange(),
					usagePrices(),
					globalDynamicProperties(),
					List.of(
							/* Meta */
							new GetVersionInfoResourceUsage(),
							new GetTxnRecordResourceUsage(recordCache(), answerFunctions(), cryptoFees),
							/* Crypto */
							new GetAccountInfoResourceUsage(cryptoFees),
							new GetAccountRecordsResourceUsage(answerFunctions(), cryptoFees),
							/* File */
							new GetFileInfoResourceUsage(fileFees),
							new GetFileContentsResourceUsage(fileFees),
							/* Consensus */
							new GetTopicInfoResourceUsage(),
							/* Smart Contract */
							new GetBytecodeResourceUsage(contractFees),
							new GetContractInfoResourceUsage(contractFees),
							/* Token */
							new GetTokenInfoResourceUsage()
					),
					txnUsageEstimators(fileFees, cryptoFees, contractFees)
			);
		}
		return fees;
	}

	private Function<HederaFunctionality, List<TxnResourceUsageEstimator>> txnUsageEstimators(
			FileFeeBuilder fileFees,
			CryptoFeeBuilder cryptoFees,
			SmartContractFeeBuilder contractFees
	) {
		Map<HederaFunctionality, List<TxnResourceUsageEstimator>> estimatorsMap = Map.ofEntries(
				/* Crypto */
				entry(CryptoCreate, List.of(new CryptoCreateResourceUsage(cryptoFees))),
				entry(CryptoDelete, List.of(new CryptoDeleteResourceUsage(cryptoFees))),
				entry(CryptoUpdate, List.of(new CryptoUpdateResourceUsage(cryptoFees))),
				entry(CryptoTransfer, List.of(new CryptoTransferResourceUsage(cryptoFees))),
				/* Contract */
				entry(ContractCall, List.of(new ContractCallResourceUsage(contractFees))),
				entry(ContractCreate, List.of(new ContractCreateResourceUsage(contractFees))),
				entry(ContractDelete, List.of(new ContractDeleteResourceUsage(contractFees))),
				entry(ContractUpdate, List.of(new ContractUpdateResourceUsage(contractFees))),
				/* File */
				entry(FileCreate, List.of(new FileCreateResourceUsage(fileFees))),
				entry(FileDelete, List.of(new FileDeleteResourceUsage(fileFees))),
				entry(FileUpdate, List.of(new FileUpdateResourceUsage())),
				entry(FileAppend, List.of(new FileAppendResourceUsage(fileFees))),
				/* Consensus */
				entry(ConsensusCreateTopic, List.of(new CreateTopicResourceUsage())),
				entry(ConsensusUpdateTopic, List.of(new UpdateTopicResourceUsage())),
				entry(ConsensusDeleteTopic, List.of(new DeleteTopicResourceUsage())),
				entry(ConsensusSubmitMessage, List.of(new SubmitMessageResourceUsage())),
				/* Token */
				entry(TokenCreate, List.of(new TokenCreateResourceUsage())),
				entry(TokenUpdate, List.of(new TokenUpdateResourceUsage())),
				entry(TokenTransact, List.of(new TokenTransactResourceUsage())),
				entry(TokenFreezeAccount, List.of(new TokenFreezeResourceUsage())),
				entry(TokenUnfreezeAccount, List.of(new TokenUnfreezeResourceUsage())),
				entry(TokenGrantKycToAccount, List.of(new TokenGrantKycResourceUsage())),
				entry(TokenRevokeKycFromAccount, List.of(new TokenRevokeKycResourceUsage())),
				entry(TokenDelete, List.of(new TokenDeleteResourceUsage())),
				entry(TokenMint, List.of(new TokenMintResourceUsage())),
				entry(TokenBurn, List.of(new TokenBurnResourceUsage())),
				entry(TokenAccountWipe, List.of(new TokenWipeResourceUsage())),
				entry(TokenAssociateToAccount, List.of(new TokenAssociateResourceUsage())),
				entry(TokenDissociateFromAccount, List.of(new TokenDissociateResourceUsage())),
				/* System */
				entry(Freeze, List.of(new FreezeResourceUsage())),
				entry(SystemDelete, List.of(new SystemDeleteFileResourceUsage(fileFees))),
				entry(SystemUndelete, List.of(new SystemUndeleteFileResourceUsage(fileFees)))
		);
		return estimatorsMap::get;
	}

	public AnswerFlow answerFlow() {
		if (answerFlow == null) {
			if (nodeType() == STAKED_NODE) {
				answerFlow = new StakedAnswerFlow(
						fees(),
						txns(),
						stateViews(),
						usagePrices(),
						bucketThrottling(),
						submissionManager());
			} else {
				answerFlow = new ZeroStakeAnswerFlow(txns(), stateViews(), bucketThrottling());
			}
		}
		return answerFlow;
	}

	public HederaSigningOrder keyOrder() {
		if (keyOrder == null) {
			var lookups = defaultLookupsFor(hfs(), this::accounts, this::topics,
					REF_LOOKUP_FACTORY.apply(tokenStore()));
			keyOrder = keyOrderWith(lookups);
		}
		return keyOrder;
	}

	public HederaSigningOrder backedKeyOrder() {
		if (backedKeyOrder == null) {
			var lookups = backedLookupsFor(
					hfs(),
					backingAccounts(),
					this::topics,
					this::accounts,
					REF_LOOKUP_FACTORY.apply(tokenStore()));
			backedKeyOrder = keyOrderWith(lookups);
		}
		return backedKeyOrder;
	}

	public HederaSigningOrder lookupRetryingKeyOrder() {
		if (lookupRetryingKeyOrder == null) {
			var lookups = defaultAccountRetryingLookupsFor(
					hfs(),
					nodeLocalProperties(),
					stats(),
					this::accounts,
					this::topics,
					REF_LOOKUP_FACTORY.apply(tokenStore()));
			lookupRetryingKeyOrder = keyOrderWith(lookups);
		}
		return lookupRetryingKeyOrder;
	}

	public ServicesNodeType nodeType() {
		if (nodeType == null) {
			nodeType = (address().getStake() > 0) ? STAKED_NODE : ZERO_STAKE_NODE;
		}
		return nodeType;
	}

	private HederaSigningOrder keyOrderWith(DelegatingSigMetadataLookup lookups) {
		var policies = systemOpPolicies();
		return new HederaSigningOrder(
				entityNums(),
				lookups,
				txn -> policies.check(txn, CryptoUpdate) != AUTHORIZED,
				(txn, function) -> policies.check(txn, function) != AUTHORIZED);
	}

	public StoragePersistence storagePersistence() {
		if (storagePersistence == null) {
			storagePersistence = new BlobStoragePersistence(storageMapFrom(blobStore()));
		}
		return storagePersistence;
	}

	public SyncVerifier syncVerifier() {
		if (syncVerifier == null) {
			syncVerifier = platform().getCryptography()::verifySync;
		}
		return syncVerifier;
	}

	public PrecheckVerifier precheckVerifier() {
		if (precheckVerifier == null) {
			Predicate<TransactionBody> isQueryPayment = queryPaymentTestFor(nodeAccount());
			PrecheckKeyReqs reqs = new PrecheckKeyReqs(keyOrder(), lookupRetryingKeyOrder(), isQueryPayment);
			precheckVerifier = new PrecheckVerifier(syncVerifier(), reqs, DefaultSigBytesProvider.DEFAULT_SIG_BYTES);
		}
		return precheckVerifier;
	}

	public PrintStream consoleOut() {
		return Optional.ofNullable(console()).map(c -> c.out).orElse(null);
	}

	public BalancesExporter balancesExporter() {
		if (balancesExporter == null) {
			balancesExporter = new DefaultBalancesExporter(platform, addressBook());
		}
		return balancesExporter;
	}

	public Map<EntityId, Long> entityExpiries() {
		if (entityExpiries == null) {
			entityExpiries = EntityExpiryMapFactory.entityExpiryMapFrom(blobStore());
		}
		return entityExpiries;
	}

	public HederaFs hfs() {
		if (hfs == null) {
			hfs = new TieredHederaFs(
					ids(),
					globalDynamicProperties(),
					txnCtx()::consensusTime,
					DataMapFactory.dataMapFrom(blobStore()),
					MetadataMapFactory.metaMapFrom(blobStore()),
					specialFileSystem());
			hfs.register(feeSchedulesManager());
			hfs.register(exchangeRatesManager());
			hfs.register(apiPermissionsReloading());
			hfs.register(applicationPropertiesReloading());
		}
		return hfs;
	}

	public SoliditySigsVerifier soliditySigsVerifier() {
		if (soliditySigsVerifier == null) {
			soliditySigsVerifier = new TxnAwareSoliditySigsVerifier(
					syncVerifier(),
					txnCtx(),
					StandardSyncActivationCheck::allKeysAreActive,
					this::accounts);
		}
		return soliditySigsVerifier;
	}

	public FileUpdateInterceptor applicationPropertiesReloading() {
		if (applicationPropertiesReloading == null) {
			applicationPropertiesReloading = new ValidatingCallbackInterceptor(
					0,
					"files.networkProperties",
					properties(),
					contents -> {
						var config = uncheckedParse(contents);
						((StandardizedPropertySources) propertySources()).reloadFrom(config);
						globalDynamicProperties().reload();
						populateApplicationPropertiesWithProto(config);
					},
					ConfigListUtils::isConfigList
			);
		}
		return applicationPropertiesReloading;
	}

	public FileUpdateInterceptor apiPermissionsReloading() {
		if (apiPermissionsReloading == null) {
			apiPermissionsReloading = new ValidatingCallbackInterceptor(
					0,
					"files.hapiPermissions",
					properties(),
					contents -> populateAPIPropertiesWithProto(uncheckedParse(contents)),
					ConfigListUtils::isConfigList
			);
		}
		return apiPermissionsReloading;
	}

	public TransitionLogicLookup transitionLogic() {
		if (transitionLogic == null) {
			transitionLogic = new TransitionLogicLookup(transitions());
		}
		return transitionLogic;
	}

	private Function<HederaFunctionality, List<TransitionLogic>> transitions() {
		Map<HederaFunctionality, List<TransitionLogic>> transitionsMap = Map.ofEntries(
				/* Crypto */
				entry(CryptoCreate,
						List.of(new CryptoCreateTransitionLogic(ledger(), validator(), txnCtx()))),
				entry(CryptoUpdate,
						List.of(new CryptoUpdateTransitionLogic(ledger(), validator(), txnCtx()))),
				entry(CryptoDelete,
						List.of(new CryptoDeleteTransitionLogic(ledger(), txnCtx()))),
				entry(CryptoTransfer,
						List.of(new CryptoTransferTransitionLogic(ledger(), validator(), txnCtx()))),
				/* File */
				entry(FileUpdate,
						List.of(new FileUpdateTransitionLogic(hfs(), entityNums(), validator(), txnCtx()))),
				entry(FileCreate,
						List.of(new FileCreateTransitionLogic(hfs(), validator(), txnCtx()))),
				entry(FileDelete,
						List.of(new FileDeleteTransitionLogic(hfs(), txnCtx()))),
				entry(FileAppend,
						List.of(new FileAppendTransitionLogic(hfs(), txnCtx()))),
				/* Consensus */
				entry(ConsensusCreateTopic,
						List.of(new TopicCreateTransitionLogic(
								this::accounts, this::topics, ids(), validator(), txnCtx()))),
				entry(ConsensusUpdateTopic,
						List.of(new TopicUpdateTransitionLogic(
								this::accounts, this::topics, validator(), txnCtx()))),
				entry(ConsensusDeleteTopic,
						List.of(new TopicDeleteTransitionLogic(
								this::topics, validator(), txnCtx()))),
				entry(ConsensusSubmitMessage,
						List.of(new SubmitMessageTransitionLogic(
								this::topics, validator(), txnCtx()))),
				/* Token */
				entry(TokenCreate,
						List.of(new TokenCreateTransitionLogic(tokenStore(), ledger(), txnCtx()))),
				entry(TokenUpdate,
						List.of(new TokenUpdateTransitionLogic(
								tokenStore(),
								ledger(),
								txnCtx(),
								HederaTokenStore::affectsExpiryAtMost))),
				entry(TokenTransact,
						List.of(new TokenTransferTransitionLogic(ledger(), txnCtx()))),
				entry(TokenFreezeAccount,
						List.of(new TokenFreezeTransitionLogic(tokenStore(), ledger(), txnCtx()))),
				entry(TokenUnfreezeAccount,
						List.of(new TokenUnfreezeTransitionLogic(tokenStore(), ledger(), txnCtx()))),
				entry(TokenGrantKycToAccount,
						List.of(new TokenGrantKycTransitionLogic(tokenStore(), ledger(), txnCtx()))),
				entry(TokenRevokeKycFromAccount,
						List.of(new TokenRevokeKycTransitionLogic(tokenStore(), ledger(), txnCtx()))),
				entry(TokenDelete,
						List.of(new TokenDeleteTransitionLogic(tokenStore(), txnCtx()))),
				entry(TokenMint,
						List.of(new TokenMintTransitionLogic(tokenStore(), txnCtx()))),
				entry(TokenBurn,
						List.of(new TokenBurnTransitionLogic(tokenStore(), txnCtx()))),
				entry(TokenAccountWipe,
						List.of(new TokenWipeTransitionLogic(tokenStore(), txnCtx()))),
				entry(TokenAssociateToAccount,
						List.of(new TokenAssociateTransitionLogic(tokenStore(), txnCtx()))),
				entry(TokenDissociateFromAccount,
						List.of(new TokenDissociateTransitionLogic(tokenStore(), txnCtx()))),
				/* System */
				entry(SystemDelete,
						List.of(new FileSysDelTransitionLogic(hfs(), entityExpiries(), txnCtx()))),
				entry(SystemUndelete,
						List.of(new FileSysUndelTransitionLogic(hfs(), entityExpiries(), txnCtx()))),
				/* Network */
				entry(UncheckedSubmit,
						List.of(new UncheckedSubmitTransitionLogic()))
		);
		return transitionsMap::get;
	}

	public EntityIdSource ids() {
		if (ids == null) {
			ids = new SeqNoEntityIdSource(this::seqNo);
		}
		return ids;
	}

	public SpecialFileSystem specialFileSystem() {
		if (specialFileSystem == null) {
			specialFileSystem = new SpecialFileSystem();
		}
		return specialFileSystem;
	}

	public TransactionContext txnCtx() {
		if (txnCtx == null) {
			txnCtx = new AwareTransactionContext(this);
		}
		return txnCtx;
	}

	public Map<TransactionID, TxnIdRecentHistory> txnHistories() {
		if (txnHistories == null) {
			txnHistories = new ConcurrentHashMap<>();
		}
		return txnHistories;
	}

	public RecordCache recordCache() {
		if (recordCache == null) {
			recordCache = new RecordCache(
					creator(),
					new RecordCacheFactory(properties()).getRecordCache(),
					txnHistories());
		}
		return recordCache;
	}

	public AccountRecordsHistorian recordsHistorian() {
		if (recordsHistorian == null) {
			recordsHistorian = new FeeChargingRecordsHistorian(
					recordCache(),
					fees(),
					txnCtx(),
					charging(),
					this::accounts,
					expiries(),
					globalDynamicProperties());
		}
		return recordsHistorian;
	}

	public FeeExemptions exemptions() {
		if (exemptions == null) {
			exemptions = new StandardExemptions(accountNums(), systemOpPolicies());
		}
		return exemptions;
	}

	public HbarCentExchange exchange() {
		if (exchange == null) {
			exchange = new DefaultHbarCentExchange(txnCtx());
		}
		return exchange;
	}

	public BackingStore<Map.Entry<AccountID, TokenID>, MerkleTokenRelStatus> backingTokenRels() {
		if (backingTokenRels == null) {
			backingTokenRels = new BackingTokenRels(this::tokenAssociations);
		}
		return backingTokenRels;
	}

	public BackingStore<AccountID, MerkleAccount> backingAccounts() {
		if (backingAccounts == null) {
			backingAccounts = new FCMapBackingAccounts(this::accounts);
		}
		return backingAccounts;
	}

	public NodeLocalProperties nodeLocalProperties() {
		if (nodeLocalProperties == null) {
			nodeLocalProperties = new NodeLocalProperties(properties());
		}
		return nodeLocalProperties;
	}

	public GlobalDynamicProperties globalDynamicProperties() {
		if (globalDynamicProperties == null) {
			globalDynamicProperties = new GlobalDynamicProperties(hederaNums(), properties());
		}
		return globalDynamicProperties;
	}

	public TokenStore tokenStore() {
		if (tokenStore == null) {
			TransactionalLedger<Map.Entry<AccountID, TokenID>, TokenRelProperty, MerkleTokenRelStatus> tokenRelsLedger =
					new TransactionalLedger<>(
							TokenRelProperty.class,
							MerkleTokenRelStatus::new,
							backingTokenRels(),
							new ChangeSummaryManager<>());
			tokenRelsLedger.setKeyComparator(RELATIONSHIP_COMPARATOR);
			tokenRelsLedger.setKeyToString(BackingTokenRels::readableTokenRel);
			tokenStore = new HederaTokenStore(
					ids(),
					validator(),
					globalDynamicProperties(),
					this::tokens,
					tokenRelsLedger);
		}
		return tokenStore;
	}

	public HederaLedger ledger() {
		if (ledger == null) {
			TransactionalLedger<AccountID, AccountProperty, MerkleAccount> accountsLedger =
					new TransactionalLedger<>(
							AccountProperty.class,
							MerkleAccount::new,
							backingAccounts(),
							new ChangeSummaryManager<>());
			accountsLedger.setKeyComparator(ACCOUNT_ID_COMPARATOR);
			ledger = new HederaLedger(
					tokenStore(),
					ids(),
					creator(),
					recordsHistorian(),
					accountsLedger);
		}
		return ledger;
	}

	public ExpiryManager expiries() {
		if (expiries == null) {
			expiries = new ExpiryManager(txnHistories());
		}
		return expiries;
	}

	public ExpiringCreations creator() {
		if (creator == null) {
			creator = new ExpiringCreations(expiries(), properties(), globalDynamicProperties());
		}
		return creator;
	}

	public OptionValidator validator() {
		if (validator == null) {
			validator = new ContextOptionValidator(properties(), txnCtx());
		}
		return validator;
	}

	public ProcessLogic logic() {
		if (logic == null) {
			logic = new AwareProcessLogic(this);
		}
		return logic;
	}

	public FreezeHandler freeze() {
		if (freeze == null) {
			freeze = new FreezeHandler(hfs(), platform);
		}
		return freeze;
	}

	public Thread recordStreamThread() {
		if (recordStreamThread == null) {
			recordStreamThread = new Thread(recordStream());
			recordStreamThread.setName("record_stream_" + address().getMemo());
		}
		return recordStreamThread;
	}

	public void updateFeature() {
		if (freeze != null) {
			String os = System.getProperty("os.name").toLowerCase();
			if (os.indexOf("mac") >= 0) {
				if (platform.getSelfId().getId() == 0) {
					freeze.handleUpdateFeature();
				}
			} else {
				freeze.handleUpdateFeature();
			}
		}
	}

	public RecordStream recordStream() {
		if (recordStream == null) {
			recordStream = new RecordStream(
					platform,
					stats(),
					nodeAccount(),
					properties().getStringProperty("hedera.recordStream.logDir"),
					properties());
		}
		return recordStream;
	}

	public FileUpdateInterceptor exchangeRatesManager() {
		if (exchangeRatesManager == null) {
			exchangeRatesManager = new TxnAwareRatesManager(
					fileNums(),
					accountNums(),
					globalDynamicProperties(),
					txnCtx(),
					this::midnightRates,
					GlobalFlag.getInstance()::setExchangeRateSet,
					limitPercent -> (base, proposed) -> isNormalIntradayChange(base, proposed, limitPercent));
		}
		return exchangeRatesManager;
	}

	public FileUpdateInterceptor feeSchedulesManager() {
		if (feeSchedulesManager == null) {
			feeSchedulesManager = new FeeSchedulesManager(fileNums(), fees());
		}
		return feeSchedulesManager;
	}

	public FreezeServiceImpl freezeGrpc() {
		if (freezeGrpc == null) {
			freezeGrpc = new FreezeServiceImpl(txns(), submissionManager());
		}
		return freezeGrpc;
	}

	public NetworkController networkGrpc() {
		if (networkGrpc == null) {
			networkGrpc = new NetworkController(metaAnswers(), txnResponseHelper(), queryResponseHelper());
		}
		return networkGrpc;
	}

	public FileController filesGrpc() {
		if (fileGrpc == null) {
			fileGrpc = new FileController(fileAnswers(), txnResponseHelper(), queryResponseHelper());
		}
		return fileGrpc;
	}

	public SystemOpPolicies systemOpPolicies() {
		if (systemOpPolicies == null) {
			systemOpPolicies = new SystemOpPolicies(entityNums());
		}
		return systemOpPolicies;
	}

	public TokenController tokenGrpc() {
		if (tokenGrpc == null) {
			tokenGrpc = new TokenController(tokenAnswers(), txnResponseHelper(), queryResponseHelper());
		}
		return tokenGrpc;
	}

	public CryptoController cryptoGrpc() {
		if (cryptoGrpc == null) {
			cryptoGrpc = new CryptoController(
					metaAnswers(),
					cryptoAnswers(),
					txnResponseHelper(),
					queryResponseHelper());
		}
		return cryptoGrpc;
	}

	public SmartContractServiceImpl contractsGrpc() {
		if (contractsGrpc == null) {
			contractsGrpc = new SmartContractServiceImpl(
					txns(),
					contracts(),
					stats(),
					usagePrices(),
					exchange(),
					nodeType(),
					submissionManager(),
					contractAnswers(),
					queryResponseHelper());
		}
		return contractsGrpc;
	}

	public PlatformSubmissionManager submissionManager() {
		if (submissionManager == null) {
			submissionManager = new PlatformSubmissionManager(platform(), recordCache(), stats());
		}
		return submissionManager;
	}

	public ConsensusController consensusGrpc() {
		if (null == consensusGrpc) {
			consensusGrpc = new ConsensusController(hcsAnswers(), txnResponseHelper(), queryResponseHelper());
		}
		return consensusGrpc;
	}

	public GrpcServerManager grpc() {
		if (grpc == null) {
			grpc = new NettyGrpcServerManager(
					Runtime.getRuntime()::addShutdownHook,
					new NettyServerManager(),
					List.of(
							cryptoGrpc(),
							filesGrpc(),
							freezeGrpc(),
							contractsGrpc(),
							consensusGrpc(),
							networkGrpc(),
							tokenGrpc()),
					Collections.emptyList());
		}
		return grpc;
	}

	public SmartContractRequestHandler contracts() {
		if (contracts == null) {
			contracts = new SmartContractRequestHandler(
					repository(),
					globalDynamicProperties().fundingAccount(),
					ledger(),
					this::accounts,
					this::storage,
					accountSource(),
					txnCtx(),
					exchange(),
					usagePrices(),
					properties(),
					newPureRepo(),
					solidityLifecycle(),
					soliditySigsVerifier(),
					entityExpiries());
		}
		return contracts;
	}

	public SolidityLifecycle solidityLifecycle() {
		if (solidityLifecycle == null) {
			solidityLifecycle = new SolidityLifecycle(globalDynamicProperties());
		}
		return solidityLifecycle;
	}

	public PropertySource properties() {
		if (properties == null) {
			properties = propertySources().asResolvingSource();
		}
		return properties;
	}

	public SystemFilesManager systemFilesManager() {
		if (systemFilesManager == null) {
			systemFilesManager = new HfsSystemFilesManager(
					addressBook(),
					fileNums(),
					properties(),
					(TieredHederaFs) hfs(),
					() -> lookupInCustomStore(
							b64KeyReader(),
							properties.getStringProperty("bootstrap.genesisB64Keystore.path"),
							properties.getStringProperty("bootstrap.genesisB64Keystore.keyName")),
					rates -> {
						GlobalFlag.getInstance().setExchangeRateSet(rates);
						if (!midnightRates().isInitialized()) {
							midnightRates().replaceWith(rates);
						}
					},
					config -> {
						((StandardizedPropertySources) propertySources()).reloadFrom(config);
						globalDynamicProperties().reload();
						PropertiesLoader.populateApplicationPropertiesWithProto(config);
					},
					PropertiesLoader::populateAPIPropertiesWithProto);
			/* We must force eager evaluation of the throttle construction here,
			as in DEV environment with the per-classloader singleton pattern used by
			PropertiesLoader, it is otherwise possible to create weird race conditions
			between the initializing threads. */
			var throttles = bucketThrottling();
			PropertiesLoader.registerUpdateCallback(throttles::rebuild);
		}
		return systemFilesManager;
	}

	public ServicesRepositoryRoot repository() {
		if (repository == null) {
			repository = new ServicesRepositoryRoot(accountSource(), bytecodeDb());
			repository.setStoragePersistence(storagePersistence());
		}
		return repository;
	}

	public Supplier<ServicesRepositoryRoot> newPureRepo() {
		if (newPureRepo == null) {
			TransactionalLedger<AccountID, AccountProperty, MerkleAccount> pureDelegate = new TransactionalLedger<>(
					AccountProperty.class,
					MerkleAccount::new,
					new PureFCMapBackingAccounts(this::accounts),
					new ChangeSummaryManager<>());
			HederaLedger pureLedger = new HederaLedger(
					NOOP_TOKEN_STORE,
					NOOP_ID_SOURCE,
					NOOP_EXPIRING_CREATIONS,
					NOOP_RECORDS_HISTORIAN,
					pureDelegate);
			Source<byte[], AccountState> pureAccountSource = new LedgerAccountsSource(
					pureLedger,
					globalDynamicProperties());
			newPureRepo = () -> {
				var pureRepository = new ServicesRepositoryRoot(pureAccountSource, bytecodeDb());
				pureRepository.setStoragePersistence(storagePersistence());
				return pureRepository;
			};
		}
		return newPureRepo;
	}

	public ConsensusStatusCounts statusCounts() {
		if (statusCounts == null) {
			statusCounts = new ConsensusStatusCounts(new ObjectMapper());
		}
		return statusCounts;
	}

	public LedgerAccountsSource accountSource() {
		if (accountSource == null) {
			accountSource = new LedgerAccountsSource(ledger(), globalDynamicProperties());
		}
		return accountSource;
	}

	public BlobStorageSource bytecodeDb() {
		if (bytecodeDb == null) {
			bytecodeDb = new BlobStorageSource(bytecodeMapFrom(blobStore()));
		}
		return bytecodeDb;
	}

	public TransactionHandler txns() {
		if (txns == null) {
			txns = new TransactionHandler(
					recordCache(),
					precheckVerifier(),
					this::accounts,
					nodeAccount(),
					txnThrottling(),
					usagePrices(),
					exchange(),
					fees(),
					stateViews(),
					new BasicPrecheck(properties(), validator()),
					queryFeeCheck(),
					bucketThrottling(),
					accountNums(),
					stats(),
					systemOpPolicies(),
					exemptions(),
					platformStatus());
		}
		return txns;
	}

	public HederaNodeStats stats() {
		if (stats == null) {
			stats = new HederaNodeStats(platform(), id().getId(), ServicesMain.log);
		}
		return stats;
	}

	public Console console() {
		if (console == null) {
			console = platform().createConsole(true);
		}
		return console;
	}

	public AccountID nodeAccount() {
		if (accountId == null) {
			try {
				String memoOfAccountId = address().getMemo();
				accountId = accountParsedFromString(memoOfAccountId);
			} catch (Exception ignore) {
			}
		}
		return accountId;
	}

	public Address address() {
		if (address == null) {
			address = addressBook().getAddress(id.getId());
		}
		return address;
	}

	public AtomicReference<FCMap<MerkleBlobMeta, MerkleOptionalBlob>> queryableStorage() {
		if (queryableStorage == null) {
			queryableStorage = new AtomicReference<>(storage());
		}
		return queryableStorage;
	}

	public AtomicReference<FCMap<MerkleEntityId, MerkleAccount>> queryableAccounts() {
		if (queryableAccounts == null) {
			queryableAccounts = new AtomicReference<>(accounts());
		}
		return queryableAccounts;
	}

	public AtomicReference<FCMap<MerkleEntityId, MerkleTopic>> queryableTopics() {
		if (queryableTopics == null) {
			queryableTopics = new AtomicReference<>(topics());
		}
		return queryableTopics;
	}

	public AtomicReference<FCMap<MerkleEntityId, MerkleToken>> queryableTokens() {
		if (queryableTokens == null) {
			queryableTokens = new AtomicReference<>(tokens());
		}
		return queryableTokens;
	}

	public AtomicReference<FCMap<MerkleEntityAssociation, MerkleTokenRelStatus>> queryableTokenAssociations() {
		if (queryableTokenAssociations == null) {
			queryableTokenAssociations = new AtomicReference<>(tokenAssociations());
		}
		return queryableTokenAssociations;
	}

	public UsagePricesProvider usagePrices() {
		if (usagePrices == null) {
			usagePrices = new AwareFcfsUsagePrices(hfs(), fileNums(), txnCtx());
		}
		return usagePrices;
	}

	public TxnFeeChargingPolicy txnChargingPolicy() {
		if (txnChargingPolicy == null) {
			txnChargingPolicy = new TxnFeeChargingPolicy();
		}
		return txnChargingPolicy;
	}

	public SystemAccountsCreator systemAccountsCreator() {
		if (systemAccountsCreator == null) {
			systemAccountsCreator = new BackedSystemAccountsCreator(
					hederaNums(),
					accountNums(),
					properties(),
					b64KeyReader());
		}
		return systemAccountsCreator;
	}

	/* Context-free infrastructure. */
	public LegacyEd25519KeyReader b64KeyReader() {
		return b64KeyReader;
	}

	public Pause pause() {
		return pause;
	}

	public StateMigrations stateMigrations() {
		return stateMigrations;
	}

	public AccountsExporter accountsExporter() {
		return accountsExporter;
	}

	/* Injected dependencies. */
	public NodeId id() {
		return id;
	}

	public Platform platform() {
		return platform;
	}

	public PropertySources propertySources() {
		return propertySources;
	}

	public Instant consensusTimeOfLastHandledTxn() {
		return state.networkCtx().consensusTimeOfLastHandledTxn();
	}

	public void updateConsensusTimeOfLastHandledTxn(Instant dataDrivenNow) {
		state.networkCtx().setConsensusTimeOfLastHandledTxn(dataDrivenNow);
	}

	public AddressBook addressBook() {
		return state.addressBook();
	}

	public SequenceNumber seqNo() {
		return state.networkCtx().seqNo();
	}

	public ExchangeRates midnightRates() {
		return state.networkCtx().midnightRates();
	}

	public FCMap<MerkleEntityId, MerkleAccount> accounts() {
		return state.accounts();
	}

	public FCMap<MerkleEntityId, MerkleTopic> topics() {
		return state.topics();
	}

	public FCMap<MerkleBlobMeta, MerkleOptionalBlob> storage() {
		return state.storage();
	}

	public FCMap<MerkleEntityId, MerkleToken> tokens() {
		return state.tokens();
	}

	public FCMap<MerkleEntityAssociation, MerkleTokenRelStatus> tokenAssociations() {
		return state.tokenAssociations();
	}
}<|MERGE_RESOLUTION|>--- conflicted
+++ resolved
@@ -421,11 +421,8 @@
 	private AtomicReference<FCMap<MerkleEntityId, MerkleToken>> queryableTokens;
 	private AtomicReference<FCMap<MerkleEntityId, MerkleAccount>> queryableAccounts;
 	private AtomicReference<FCMap<MerkleBlobMeta, MerkleOptionalBlob>> queryableStorage;
-<<<<<<< HEAD
 	private SpecialFileSystem specialFileSystem;
-=======
 	private AtomicReference<FCMap<MerkleEntityAssociation, MerkleTokenRelStatus>> queryableTokenAssociations;
->>>>>>> 1aebb432
 
 	/* Context-free infrastructure. */
 	private static Pause pause;
@@ -497,31 +494,23 @@
 					() -> queryableTopics().get(),
 					() -> queryableAccounts().get(),
 					() -> queryableStorage().get(),
-<<<<<<< HEAD
-					properties(),
-					specialFileSystem());
-=======
 					() -> queryableTokenAssociations().get(),
+					specialFileSystem(),
 					properties());
->>>>>>> 1aebb432
 		}
 		return stateViews;
 	}
 
 	public StateView currentView() {
 		if (currentView == null) {
-<<<<<<< HEAD
-			currentView = new StateView(tokenStore(), this::topics, this::accounts, this::storage, properties(),
-					specialFileSystem());
-=======
 			currentView = new StateView(
 					tokenStore(),
 					this::topics,
 					this::accounts,
 					this::storage,
 					this::tokenAssociations,
+					specialFileSystem(),
 					properties());
->>>>>>> 1aebb432
 		}
 		return currentView;
 	}
