package com.hedera.services.txns.schedule;

import com.hedera.services.context.TransactionContext;
import com.hedera.services.legacy.core.jproto.JKey;
import com.hedera.services.store.schedule.ScheduleStore;
import com.hedera.services.txns.TransitionLogic;
import com.hedera.services.txns.validation.ScheduleChecks;
import com.hederahashgraph.api.proto.java.ResponseCodeEnum;
import com.hederahashgraph.api.proto.java.ScheduleSignTransactionBody;
import com.hederahashgraph.api.proto.java.SignaturePair;
import com.hederahashgraph.api.proto.java.TransactionBody;
import org.apache.commons.codec.DecoderException;
import org.apache.logging.log4j.LogManager;
import org.apache.logging.log4j.Logger;

import java.util.HashSet;
import java.util.Set;
import java.util.function.Function;
import java.util.function.Predicate;

import static com.hedera.services.keys.KeysHelper.ed25519ToJKey;
import static com.hederahashgraph.api.proto.java.ResponseCodeEnum.FAIL_INVALID;
import static com.hederahashgraph.api.proto.java.ResponseCodeEnum.INVALID_SCHEDULE_ID;
import static com.hederahashgraph.api.proto.java.ResponseCodeEnum.OK;
import static com.hederahashgraph.api.proto.java.ResponseCodeEnum.SUCCESS;

public class ScheduleSignTransitionLogic implements TransitionLogic {
    private static final Logger log = LogManager.getLogger(ScheduleSignTransitionLogic.class);

    private final Function<TransactionBody, ResponseCodeEnum> SYNTAX_CHECK = this::validate;

    ScheduleStore store;
    TransactionContext txnCtx;

    public ScheduleSignTransitionLogic(
            ScheduleStore store,
            TransactionContext txnCtx) {
        this.store = store;
        this.txnCtx = txnCtx;
    }

    @Override
    public void doStateTransition() {
        try {
            transitionFor(txnCtx.accessor().getTxn().getScheduleSign());
        } catch (Exception e) {
            log.warn("Unhandled error while processing :: {}!", txnCtx.accessor().getSignedTxn4Log(), e);
            txnCtx.setStatus(FAIL_INVALID);
        }
    }

    private void transitionFor(ScheduleSignTransactionBody op) throws DecoderException {
<<<<<<< HEAD
=======
        // TODO check if signatures are "required" for this TX to execute
>>>>>>> 373a1827
        Set<JKey> keys = new HashSet<>();
        for (SignaturePair signaturePair : op.getSigMap().getSigPairList()) {
            keys.add(ed25519ToJKey(signaturePair.getPubKeyPrefix()));
        }

<<<<<<< HEAD
        var outcome = store.addSigners(op.getSchedule(), keys);
=======
        var outcome = store.addSigners(op.getScheduleID(), keys);
>>>>>>> 373a1827
        txnCtx.setStatus((outcome == OK) ? SUCCESS : outcome);

        // TODO check if signatures for execution are collected and if so execute it
    }

    @Override
    public Predicate<TransactionBody> applicability() {
        return TransactionBody::hasScheduleSign;
    }

    @Override
    public Function<TransactionBody, ResponseCodeEnum> syntaxCheck() {
        return SYNTAX_CHECK;
    }

    public ResponseCodeEnum validate(TransactionBody txnBody) {
        ScheduleSignTransactionBody op = txnBody.getScheduleSign();

        if (!op.hasScheduleID()) {
            return INVALID_SCHEDULE_ID;
        }

        return ScheduleChecks.validateSignatureMap(op.getSigMap());
    }
}<|MERGE_RESOLUTION|>--- conflicted
+++ resolved
@@ -50,20 +50,13 @@
     }
 
     private void transitionFor(ScheduleSignTransactionBody op) throws DecoderException {
-<<<<<<< HEAD
-=======
         // TODO check if signatures are "required" for this TX to execute
->>>>>>> 373a1827
         Set<JKey> keys = new HashSet<>();
         for (SignaturePair signaturePair : op.getSigMap().getSigPairList()) {
             keys.add(ed25519ToJKey(signaturePair.getPubKeyPrefix()));
         }
 
-<<<<<<< HEAD
-        var outcome = store.addSigners(op.getSchedule(), keys);
-=======
         var outcome = store.addSigners(op.getScheduleID(), keys);
->>>>>>> 373a1827
         txnCtx.setStatus((outcome == OK) ? SUCCESS : outcome);
 
         // TODO check if signatures for execution are collected and if so execute it
