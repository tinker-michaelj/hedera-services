package com.hedera.services.state.merkle;

/*-
 * ‌
 * Hedera Services Node
 * ​
 * Copyright (C) 2018 - 2021 Hedera Hashgraph, LLC
 * ​
 * Licensed under the Apache License, Version 2.0 (the "License");
 * you may not use this file except in compliance with the License.
 * You may obtain a copy of the License at
 *
 *      http://www.apache.org/licenses/LICENSE-2.0
 *
 * Unless required by applicable law or agreed to in writing, software
 * distributed under the License is distributed on an "AS IS" BASIS,
 * WITHOUT WARRANTIES OR CONDITIONS OF ANY KIND, either express or implied.
 * See the License for the specific language governing permissions and
 * limitations under the License.
 * ‍
 */

import com.google.common.base.MoreObjects;
<<<<<<< HEAD
import com.hedera.services.utils.PermHashLong;
=======
import com.hedera.services.utils.EntityNumPair;
>>>>>>> 56c2f253
import com.swirlds.common.io.SerializableDataInputStream;
import com.swirlds.common.io.SerializableDataOutputStream;
import com.swirlds.common.merkle.utility.AbstractMerkleLeaf;
import com.swirlds.common.merkle.utility.Keyed;
import org.apache.commons.lang3.builder.HashCodeBuilder;

import java.io.IOException;

import static com.hedera.services.utils.EntityIdUtils.asRelationshipLiteral;

<<<<<<< HEAD
public class MerkleTokenRelStatus extends AbstractMerkleLeaf implements Keyed<PermHashLong> {
=======
public class MerkleTokenRelStatus extends AbstractMerkleLeaf implements Keyed<EntityNumPair> {
>>>>>>> 56c2f253
	static final int RELEASE_090_VERSION = 1;
	static final int RELEASE_0180_PRE_SDK_VERSION = 2;
	static final int RELEASE_0180_VERSION = 3;

	static final int CURRENT_VERSION = RELEASE_0180_VERSION;

	static final long RUNTIME_CONSTRUCTABLE_ID = 0xe487c7b8b4e7233fL;

	private long numbers;
	private long balance;
	private boolean frozen;
	private boolean kycGranted;
	private boolean automaticAssociation;

	public MerkleTokenRelStatus() {
		/* RuntimeConstructable */
	}

	public MerkleTokenRelStatus(
			long balance,
			boolean frozen,
			boolean kycGranted,
			boolean automaticAssociation
	) {
		this.balance = balance;
		this.frozen = frozen;
		this.kycGranted = kycGranted;
		this.automaticAssociation = automaticAssociation;
	}

	public MerkleTokenRelStatus(
			long balance,
			boolean frozen,
			boolean kycGranted,
			boolean automaticAssociation,
			long numbers
	) {
		this.balance = balance;
		this.frozen = frozen;
		this.kycGranted = kycGranted;
		this.numbers = numbers;
		this.automaticAssociation = automaticAssociation;
	}

	/* --- MerkleLeaf --- */
	@Override
	public long getClassId() {
		return RUNTIME_CONSTRUCTABLE_ID;
	}

	@Override
	public int getVersion() {
		return CURRENT_VERSION;
	}

	@Override
	public void deserialize(SerializableDataInputStream in, int version) throws IOException {
		balance = in.readLong();
		frozen = in.readBoolean();
		kycGranted = in.readBoolean();
		if (version >= RELEASE_0180_PRE_SDK_VERSION) {
			automaticAssociation = in.readBoolean();
		}
		if (version >= RELEASE_0180_VERSION) {
			numbers = in.readLong();
		}
	}

	@Override
	public void serialize(SerializableDataOutputStream out) throws IOException {
		out.writeLong(balance);
		out.writeBoolean(frozen);
		out.writeBoolean(kycGranted);
		out.writeBoolean(automaticAssociation);
		out.writeLong(numbers);
	}

	/* --- Object --- */
	@Override
	public boolean equals(Object o) {
		if (this == o) {
			return true;
		}
		if (o == null || MerkleTokenRelStatus.class != o.getClass()) {
			return false;
		}

		var that = (MerkleTokenRelStatus) o;
		return this.balance == that.balance
				&& this.frozen == that.frozen
				&& this.kycGranted == that.kycGranted
				&& this.numbers == that.numbers
				&& this.automaticAssociation == that.automaticAssociation;
	}

	@Override
	public int hashCode() {
		return new HashCodeBuilder(17, 37)
				.append(balance)
				.append(frozen)
				.append(kycGranted)
				.append(automaticAssociation)
				.toHashCode();
	}

	/* --- Bean --- */
	public long getBalance() {
		return balance;
	}

	public void setBalance(long balance) {
		throwIfImmutable("Cannot change this token relation's balance if it's immutable.");
		if (balance < 0) {
			throw new IllegalArgumentException(String.format("Argument 'balance=%d' would negate %s!", balance, this));
		}
		this.balance = balance;
	}

	public boolean isFrozen() {
		return frozen;
	}

	public void setFrozen(boolean frozen) {
		throwIfImmutable("Cannot change this token relation's frozen status if it's immutable.");
		this.frozen = frozen;
	}

	public boolean isKycGranted() {
		return kycGranted;
	}

	public void setKycGranted(boolean kycGranted) {
		throwIfImmutable("Cannot change this token relation's grant kyc if it's immutable.");
		this.kycGranted = kycGranted;
	}

	public boolean isAutomaticAssociation() {
		return automaticAssociation;
	}

	public void setAutomaticAssociation(boolean automaticAssociation) {
		throwIfImmutable("Cannot change this token relation's automaticAssociation if it's immutable.");
		this.automaticAssociation = automaticAssociation;
	}

	/* --- FastCopyable --- */
	@Override
	public MerkleTokenRelStatus copy() {
		setImmutable(true);
		return new MerkleTokenRelStatus(balance, frozen, kycGranted, automaticAssociation, numbers);
	}

	@Override
	public String toString() {
		return MoreObjects.toStringHelper(this)
				.add("balance", balance)
				.add("isFrozen", frozen)
				.add("hasKycGranted", kycGranted)
				.add("key", numbers + " <-> " + asRelationshipLiteral(numbers))
				.add("isAutomaticAssociation", automaticAssociation)
				.toString();
	}

	@Override
<<<<<<< HEAD
	public PermHashLong getKey() {
		return new PermHashLong(numbers);
	}

	@Override
	public void setKey(PermHashLong numbers) {
=======
	public EntityNumPair getKey() {
		return new EntityNumPair(numbers);
	}

	@Override
	public void setKey(EntityNumPair numbers) {
>>>>>>> 56c2f253
		this.numbers = numbers.getValue();
	}
}<|MERGE_RESOLUTION|>--- conflicted
+++ resolved
@@ -21,11 +21,7 @@
  */
 
 import com.google.common.base.MoreObjects;
-<<<<<<< HEAD
-import com.hedera.services.utils.PermHashLong;
-=======
 import com.hedera.services.utils.EntityNumPair;
->>>>>>> 56c2f253
 import com.swirlds.common.io.SerializableDataInputStream;
 import com.swirlds.common.io.SerializableDataOutputStream;
 import com.swirlds.common.merkle.utility.AbstractMerkleLeaf;
@@ -36,11 +32,7 @@
 
 import static com.hedera.services.utils.EntityIdUtils.asRelationshipLiteral;
 
-<<<<<<< HEAD
-public class MerkleTokenRelStatus extends AbstractMerkleLeaf implements Keyed<PermHashLong> {
-=======
 public class MerkleTokenRelStatus extends AbstractMerkleLeaf implements Keyed<EntityNumPair> {
->>>>>>> 56c2f253
 	static final int RELEASE_090_VERSION = 1;
 	static final int RELEASE_0180_PRE_SDK_VERSION = 2;
 	static final int RELEASE_0180_VERSION = 3;
@@ -205,21 +197,12 @@
 	}
 
 	@Override
-<<<<<<< HEAD
-	public PermHashLong getKey() {
-		return new PermHashLong(numbers);
-	}
-
-	@Override
-	public void setKey(PermHashLong numbers) {
-=======
 	public EntityNumPair getKey() {
 		return new EntityNumPair(numbers);
 	}
 
 	@Override
 	public void setKey(EntityNumPair numbers) {
->>>>>>> 56c2f253
 		this.numbers = numbers.getValue();
 	}
 }