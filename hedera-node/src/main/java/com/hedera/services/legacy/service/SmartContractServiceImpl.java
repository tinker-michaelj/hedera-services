--- conflicted
+++ resolved
@@ -27,13 +27,10 @@
 import com.hedera.services.fees.HbarCentExchange;
 import com.hedera.services.fees.calculation.UsagePricesProvider;
 import com.hedera.services.legacy.handler.SmartContractRequestHandler;
-<<<<<<< HEAD
 import com.hedera.services.txns.submission.PlatformSubmissionManager;
 import com.hedera.services.utils.SignedTxnAccessor;
-=======
 import com.hedera.services.queries.answering.QueryResponseHelper;
 import com.hedera.services.queries.contract.ContractAnswers;
->>>>>>> 742a3a48
 import com.hederahashgraph.api.proto.java.ContractCallLocalQuery;
 import com.hederahashgraph.api.proto.java.ContractCallLocalResponse;
 import com.hederahashgraph.api.proto.java.ContractFunctionResult;
@@ -95,32 +92,22 @@
  * Created by Akshay Pitale on 2018-29-06.
  */
 
-<<<<<<< HEAD
-public class SmartContractServiceImpl
-    extends SmartContractServiceGrpc.SmartContractServiceImplBase {
-
+public class SmartContractServiceImpl extends SmartContractServiceGrpc.SmartContractServiceImplBase {
   private SmartContractFeeBuilder feeBuilder = new SmartContractFeeBuilder();
   private static final Logger log = LogManager.getLogger(SmartContractServiceImpl.class);
-=======
-public class SmartContractServiceImpl extends SmartContractServiceGrpc.SmartContractServiceImplBase {
-  private static final Logger log = LogManager.getLogger(SmartContractServiceImpl.class);
 
   public static final String GET_BYTECODE_METRIC = "ContractGetBytecode";
 
   private Platform platform;
->>>>>>> 742a3a48
   private TransactionHandler txHandler;
   private SmartContractRequestHandler smartContractHandler;
   private HederaNodeStats hederaNodeStats;
   private UsagePricesProvider usagePrices;
   private HbarCentExchange exchange;
   private ServicesNodeType nodeType;
-<<<<<<< HEAD
   private PlatformSubmissionManager submissionManager;
-=======
   private ContractAnswers contractAnswers;
   private QueryResponseHelper queryHelper;
->>>>>>> 742a3a48
 
   public SmartContractServiceImpl(
           TransactionHandler txHandler,
@@ -129,12 +116,9 @@
           UsagePricesProvider usagePrices,
           HbarCentExchange exchange,
           ServicesNodeType nodeType,
-<<<<<<< HEAD
-          PlatformSubmissionManager submissionManager
-=======
+          PlatformSubmissionManager submissionManager,
           ContractAnswers contractAnswers,
           QueryResponseHelper queryHelper
->>>>>>> 742a3a48
   ) {
     this.txHandler = txHandler;
     this.smartContractHandler = smartContractHandler;
@@ -142,12 +126,9 @@
     this.usagePrices = usagePrices;
     this.exchange = exchange;
     this.nodeType = nodeType;
-<<<<<<< HEAD
     this.submissionManager = submissionManager;
-=======
     this.contractAnswers = contractAnswers;
     this.queryHelper = queryHelper;
->>>>>>> 742a3a48
   }
 
   public long getContractCallLocalGasPriceInTinyBars(Timestamp at) {
@@ -500,148 +481,8 @@
   }
 
   @Override
-<<<<<<< HEAD
-  public void contractGetBytecode(Query request, StreamObserver<Response> responseObserver) {
-    hederaNodeStats.smartContractQueryReceived("ContractGetBytecode");
-
-    boolean isStaked = (nodeType == STAKED_NODE);
-
-    if (log.isDebugEnabled()) {
-      log.debug("In BC:getBytecode :: request : " + TextFormat.shortDebugString(request));
-    }
-    ResponseCodeEnum validationCode = txHandler.validateQuery(request, isStaked);
-    if (OK != validationCode) {
-      String errorMsg = "query validation failed: " + validationCode.name();
-      if (log.isDebugEnabled()) {
-        log.debug(errorMsg);
-      }
-      TransactionValidationUtils.constructContractGetBytecodeInfoErrorResponse(responseObserver,
-          validationCode,0);
-      return;
-    }
-
-    ContractGetBytecodeQuery contractGetByteCode = request.getContractGetBytecode();
-    Transaction feePayment = contractGetByteCode.getHeader().getPayment();
-
-    ByteString byteCodeToReturn;
-    try {
-      byteCodeToReturn =
-          smartContractHandler.getContractBytecode(contractGetByteCode.getContractID());
-    } catch (Exception e) {
-      // if any exception byteCodeToReturn will be null, wrapped with error code at end
-      validationCode = ResponseCodeEnum.INVALID_CONTRACT_ID;
-      if (log.isDebugEnabled()) {
-        log.debug("getContractBytecode-failed", e);
-      }
-      TransactionValidationUtils.constructContractGetBytecodeInfoErrorResponse(responseObserver,
-          validationCode,0);
-      return;
-    }
-
-    TransactionBody body = null;
-    try {
-      body = CommonUtils.extractTransactionBody(feePayment);
-    } catch (InvalidProtocolBufferException e) {
-      String errorMsg = "Transaction body parsing exception: " + e;
-      if (log.isDebugEnabled()) {
-        log.debug(errorMsg);
-      }
-      validationCode = ResponseCodeEnum.INVALID_TRANSACTION_BODY;
-      TransactionValidationUtils.constructContractGetBytecodeInfoErrorResponse(responseObserver,
-          validationCode,0);
-      return;
-    }
-    Timestamp at = body.getTransactionID().getTransactionValidStart();
-    FeeData prices = usagePrices.pricesGiven(ContractGetBytecode, at);
-
-    int byteCodeSize = 0;
-    if (!(byteCodeToReturn == null || byteCodeToReturn.isEmpty())) {
-      byteCodeSize = byteCodeToReturn.size();
-    }
-
-    FeeData feeMatrices = feeBuilder.getContractByteCodeQueryFeeMatrices(byteCodeSize,
-        contractGetByteCode.getHeader().getResponseType());
-    long scheduledFee = 0;
-    long queryFee = feeBuilder.getTotalFeeforRequest(prices, feeMatrices,
-        exchange.rate(body.getTransactionID().getTransactionValidStart()));
-
-    if (isStaked) {
-      if (contractGetByteCode.getHeader().getResponseType() == ResponseType.COST_ANSWER) {
-        scheduledFee = 0;
-      } else if (contractGetByteCode.getHeader().getResponseType() == ResponseType.ANSWER_ONLY) {
-        scheduledFee = queryFee;
-      }
-    }
-
-    validationCode = txHandler.validateScheduledFee(HederaFunctionality.ContractGetBytecode, feePayment, scheduledFee);
-    if (OK == validationCode && scheduledFee > 0) {
-      if (submissionManager.trySubmission(uncheckedFrom(feePayment)) != OK) {
-        logAndConstructResponseWhenCreateTxFailed(log, responseObserver, "contractGetBytecode", null);
-        return;
-      }
-      log.debug("fee has been processed successfully..!");
-    } else if (scheduledFee <= 0) {
-      log.debug("Schedule fee is 0, hence transaction is not created");
-    } else {
-      String errorMsg = "fee validation failed: " + validationCode.name();
-      if (log.isDebugEnabled()) {
-        log.debug(errorMsg);
-      }
-      TransactionValidationUtils.constructContractGetBytecodeInfoErrorResponse(responseObserver,
-          validationCode,scheduledFee);
-      return;
-    }
-    if (contractGetByteCode.hasContractID()) {
-      validationCode =
-          smartContractHandler.validateContractExistence(contractGetByteCode.getContractID());
-    } else {
-      validationCode = ResponseCodeEnum.INVALID_CONTRACT_ID;
-    }
-
-    if (validationCode == OK) {
-      // even if response of byteCodeToReturn is null , fee has to be processed that is why below
-      // condition is after processing fee transaction
-      if (byteCodeToReturn == null || byteCodeToReturn.isEmpty()) {
-        String errorMsg = "bytecode is empty";
-        if (log.isDebugEnabled()) {
-          log.debug(errorMsg);
-        }
-        TransactionValidationUtils.constructContractGetBytecodeInfoErrorResponse(responseObserver,
-            ResponseCodeEnum.INVALID_CONTRACT_ID,scheduledFee);
-      } else {
-        ResponseHeader responseHeader = RequestBuilder.getResponseHeader(validationCode, queryFee,
-            contractGetByteCode.getHeader().getResponseType(), ByteString.EMPTY);
-
-        if (contractGetByteCode.getHeader().getResponseType() == ResponseType.COST_ANSWER) {
-          responseObserver
-              .onNext(
-                  Response.newBuilder()
-                      .setContractGetBytecodeResponse(
-                          ContractGetBytecodeResponse.newBuilder().setHeader(responseHeader))
-                      .build());
-        } else {
-          responseObserver
-              .onNext(Response
-                  .newBuilder().setContractGetBytecodeResponse(ContractGetBytecodeResponse
-                      .newBuilder().setHeader(responseHeader).setBytecode(byteCodeToReturn))
-                  .build());
-        }
-        responseObserver.onCompleted();
-      }
-    } else {
-      String errorMsg = "Failed to retrieve contract";
-      if (log.isDebugEnabled()) {
-        log.debug(errorMsg);
-      }
-      TransactionValidationUtils.constructContractGetBytecodeInfoErrorResponse(responseObserver,
-          validationCode,scheduledFee);
-    }
-
-    hederaNodeStats.smartContractQuerySubmitted("ContractGetBytecode");
-=======
   public void contractGetBytecode(Query query, StreamObserver<Response> observer) {
       queryHelper.respondToContract(query, observer, contractAnswers.bytecodeAnswer(), GET_BYTECODE_METRIC);
->>>>>>> 742a3a48
   }
 
   /**
