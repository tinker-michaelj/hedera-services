package com.hedera.services.ledger;

/*-
 * ‌
 * Hedera Services Node
 * ​
 * Copyright (C) 2018 - 2020 Hedera Hashgraph, LLC
 * ​
 * Licensed under the Apache License, Version 2.0 (the "License");
 * you may not use this file except in compliance with the License.
 * You may obtain a copy of the License at
 *
 *      http://www.apache.org/licenses/LICENSE-2.0
 *
 * Unless required by applicable law or agreed to in writing, software
 * distributed under the License is distributed on an "AS IS" BASIS,
 * WITHOUT WARRANTIES OR CONDITIONS OF ANY KIND, either express or implied.
 * See the License for the specific language governing permissions and
 * limitations under the License.
 * ‍
 */

import com.hedera.services.exceptions.DeletedAccountException;
import com.hedera.services.exceptions.InconsistentAdjustmentsException;
import com.hedera.services.exceptions.InsufficientFundsException;
import com.hedera.services.exceptions.NonZeroNetTransfersException;
import com.hedera.services.ledger.accounts.BackingTokenRels;
import com.hedera.services.ledger.accounts.HederaAccountCustomizer;
import com.hedera.services.ledger.ids.EntityIdSource;
import com.hedera.services.ledger.properties.AccountProperty;
import com.hedera.services.ledger.properties.TokenRelProperty;
import com.hedera.services.records.AccountRecordsHistorian;
import com.hedera.services.state.EntityCreator;
import com.hedera.services.state.merkle.MerkleAccount;
import com.hedera.services.state.merkle.MerkleAccountTokens;
import com.hedera.services.state.merkle.MerkleTokenRelStatus;
import com.hedera.services.state.submerkle.ExpirableTxnRecord;
import com.hedera.services.tokens.TokenStore;
import com.hedera.services.utils.EntityIdUtils;
import com.hederahashgraph.api.proto.java.AccountAmount;
import com.hederahashgraph.api.proto.java.AccountID;
import com.hederahashgraph.api.proto.java.ResponseCodeEnum;
import com.hederahashgraph.api.proto.java.TokenID;
import com.hederahashgraph.api.proto.java.TokenTransferList;
import com.hederahashgraph.api.proto.java.TokenTransfersTransactionBody;
import com.hederahashgraph.api.proto.java.TransferList;
import com.swirlds.fcqueue.FCQueue;
import org.apache.logging.log4j.LogManager;
import org.apache.logging.log4j.Logger;

import java.util.ArrayList;
import java.util.Arrays;
import java.util.Collections;
import java.util.Comparator;
import java.util.HashMap;
import java.util.List;
import java.util.Map;
import java.util.function.Consumer;

import static com.hedera.services.ledger.accounts.BackingTokenRels.asTokenRel;
import static com.hedera.services.ledger.properties.AccountProperty.BALANCE;
import static com.hedera.services.ledger.properties.AccountProperty.EXPIRY;
import static com.hedera.services.ledger.properties.AccountProperty.FUNDS_RECEIVED_RECORD_THRESHOLD;
import static com.hedera.services.ledger.properties.AccountProperty.FUNDS_SENT_RECORD_THRESHOLD;
import static com.hedera.services.ledger.properties.AccountProperty.HISTORY_RECORDS;
import static com.hedera.services.ledger.properties.AccountProperty.IS_DELETED;
import static com.hedera.services.ledger.properties.AccountProperty.IS_SMART_CONTRACT;
import static com.hedera.services.ledger.properties.AccountProperty.PAYER_RECORDS;
import static com.hedera.services.ledger.properties.AccountProperty.TOKENS;
<<<<<<< HEAD
import static com.hedera.services.tokens.TokenScope.idScopeOf;
=======
import static com.hedera.services.ledger.properties.TokenRelProperty.TOKEN_BALANCE;
>>>>>>> 2e4284e8
import static com.hedera.services.tokens.TokenStore.MISSING_TOKEN;
import static com.hedera.services.txns.validation.TransferListChecks.isNetZeroAdjustment;
import static com.hedera.services.utils.EntityIdUtils.readableId;
import static com.hederahashgraph.api.proto.java.ResponseCodeEnum.INVALID_TOKEN_ID;
import static com.hederahashgraph.api.proto.java.ResponseCodeEnum.OK;
import static com.hederahashgraph.api.proto.java.ResponseCodeEnum.TRANSFERS_NOT_ZERO_SUM_FOR_TOKEN;

/**
 * Provides a ledger for Hedera Services crypto and smart contract
 * accounts with transactional semantics. Changes to the ledger are
 * <b>only</b> allowed in the scope of a transaction.
 *
 * All changes that are made during a transaction are summarized as
 * per-account changesets. These changesets are committed to a
 * wrapped {@link TransactionalLedger}; or dropped entirely in case
 * of a rollback.
 *
 * The ledger delegates history of each transaction to an injected
 * {@link AccountRecordsHistorian} by invoking its {@code addNewRecords}
 * immediately before the final {@link TransactionalLedger#commit()}.
 *
 * We should think of the ledger as using double-booked accounting,
 * (e.g., via the {@link HederaLedger#doTransfer(AccountID, AccountID, long)}
 * method); but it is necessary to provide "unsafe" single-booked
 * methods like {@link HederaLedger#adjustBalance(AccountID, long)} in
 * order to match transfer semantics the EVM expects.
 *
 * @author Michael Tinker
 */
@SuppressWarnings("unchecked")
public class HederaLedger {
	private static final Logger log = LogManager.getLogger(HederaLedger.class);

	static final TransactionalLedger<
			Map.Entry<AccountID, TokenID>,
			TokenRelProperty,
			MerkleTokenRelStatus> UNUSABLE_TOKEN_RELS_LEDGER = null;

	private static final int MAX_CONCEIVABLE_TOKENS_PER_TXN = 1_000;
	private static final long[] NO_NEW_BALANCES = new long[0];
<<<<<<< HEAD
	private static final Consumer<ExpirableTxnRecord> NOOP_CB = record -> { };
=======
	private static final Consumer<ExpirableTxnRecord> NOOP_CB = record -> {
	};
>>>>>>> 2e4284e8

	static final String NO_ACTIVE_TXN_CHANGE_SET = "{*NO ACTIVE TXN*}";
	public static final Comparator<AccountID> ACCOUNT_ID_COMPARATOR = Comparator
			.comparingLong(AccountID::getAccountNum)
			.thenComparingLong(AccountID::getShardNum)
			.thenComparingLong(AccountID::getRealmNum);
	public static final Comparator<TokenID> TOKEN_ID_COMPARATOR = Comparator
			.comparingLong(TokenID::getTokenNum)
			.thenComparingLong(TokenID::getRealmNum)
			.thenComparingLong(TokenID::getShardNum);

	private final TokenStore tokenStore;
	private final EntityIdSource ids;
	private final TransferList.Builder netTransfers = TransferList.newBuilder();
	private final AccountRecordsHistorian historian;
	private final TransactionalLedger<AccountID, AccountProperty, MerkleAccount> accountsLedger;

	int numTouches = 0;
	final TokenID[] tokensTouched = new TokenID[MAX_CONCEIVABLE_TOKENS_PER_TXN];
	final Map<TokenID, TransferList.Builder> netTokenTransfers = new HashMap<>();
	TransactionalLedger<
			Map.Entry<AccountID, TokenID>,
			TokenRelProperty,
			MerkleTokenRelStatus> tokenRelsLedger = UNUSABLE_TOKEN_RELS_LEDGER;

	public HederaLedger(
			TokenStore tokenStore,
			EntityIdSource ids,
			EntityCreator creator,
			AccountRecordsHistorian historian,
			TransactionalLedger<AccountID, AccountProperty, MerkleAccount> accountsLedger
	) {
		this.ids = ids;
		this.historian = historian;
		this.tokenStore = tokenStore;
		this.accountsLedger = accountsLedger;

		creator.setLedger(this);
		historian.setLedger(this);
		historian.setCreator(creator);
		tokenStore.setAccountsLedger(accountsLedger);
		tokenStore.setHederaLedger(this);
	}

	public void setTokenRelsLedger(
			TransactionalLedger<Map.Entry<AccountID, TokenID>, TokenRelProperty, MerkleTokenRelStatus> tokenRelsLedger
	) {
		this.tokenRelsLedger = tokenRelsLedger;
	}

	/* -- TRANSACTIONAL SEMANTICS -- */
	public void begin() {
		accountsLedger.begin();
		if (tokenRelsLedger != UNUSABLE_TOKEN_RELS_LEDGER) {
			tokenRelsLedger.begin();
		}
	}

	public void rollback() {
		accountsLedger.rollback();
		if (tokenRelsLedger != UNUSABLE_TOKEN_RELS_LEDGER) {
			tokenRelsLedger.rollback();
		}
		netTransfers.clear();
		clearNetTokenTransfers();
	}

	public void commit() {
		throwIfPendingStateIsInconsistent();
		historian.addNewRecords();
		accountsLedger.commit();
		if (tokenRelsLedger != UNUSABLE_TOKEN_RELS_LEDGER) {
			tokenRelsLedger.commit();
		}
		netTransfers.clear();
		clearNetTokenTransfers();
	}

	public TransferList netTransfersInTxn() {
		return pendingNetTransfersInTxn().build();
	}

	public TransferList.Builder pendingNetTransfersInTxn() {
		accountsLedger.throwIfNotInTxn();
		purgeZeroAdjustments(netTransfers);
		return netTransfers;
	}

	public List<TokenTransferList> netTokenTransfersInTxn() {
		if (numTouches == 0) {
			return Collections.emptyList();
		}
		List<TokenTransferList> all = new ArrayList<>();
		Arrays.sort(tokensTouched, 0, numTouches, TOKEN_ID_COMPARATOR);
		for (int i = 0; i < numTouches; i++) {
			var token = tokensTouched[i];
			if (i == 0 || !token.equals(tokensTouched[i - 1])) {
				var netTransfersHere = netTokenTransfers.get(token);
				purgeZeroAdjustments(netTransfersHere);
				all.add(TokenTransferList.newBuilder()
						.setToken(token)
						.addAllTransfers(netTransfersHere.getAccountAmountsList())
						.build());
			}
		}
		return all;
	}

	public String currentChangeSet() {
		if (accountsLedger.isInTransaction()) {
<<<<<<< HEAD
			return accountsLedger.changeSetSoFar();
=======
			var sb = new StringBuilder("--- ACCOUNTS ---\n")
					.append(accountsLedger.changeSetSoFar());
			if (tokenRelsLedger != UNUSABLE_TOKEN_RELS_LEDGER) {
				sb.append("\n--- TOKEN RELATIONSHIPS ---\n")
						.append(tokenRelsLedger.changeSetSoFar());
			}
			return sb.toString();
>>>>>>> 2e4284e8
		} else {
			return NO_ACTIVE_TXN_CHANGE_SET;
		}
	}

	/* -- CURRENCY MANIPULATION -- */
	public long getBalance(AccountID id) {
		return (long) accountsLedger.get(id, BALANCE);
	}

	public void adjustBalance(AccountID id, long adjustment) {
		long newBalance = computeNewBalance(id, adjustment);
		setBalance(id, newBalance);

		updateXfers(id, adjustment, netTransfers);
	}

	public void doTransfer(AccountID from, AccountID to, long adjustment) {
		long newFromBalance = computeNewBalance(from, -1 * adjustment);
		long newToBalance = computeNewBalance(to, adjustment);
		setBalance(from, newFromBalance);
		setBalance(to, newToBalance);

		updateXfers(from, -1 * adjustment, netTransfers);
		updateXfers(to, adjustment, netTransfers);
	}

	public void doTransfers(TransferList accountAmounts) {
		throwIfNetAdjustmentIsNonzero(accountAmounts);
		long[] newBalances = computeNewBalances(accountAmounts);
		for (int i = 0; i < newBalances.length; i++) {
			setBalance(accountAmounts.getAccountAmounts(i).getAccountID(), newBalances[i]);
		}

		for (AccountAmount aa : accountAmounts.getAccountAmountsList()) {
			updateXfers(aa.getAccountID(), aa.getAmount(), netTransfers);
		}
	}

	/* --- TOKEN MANIPULATION --- */
	public MerkleAccountTokens getAssociatedTokens(AccountID aId) {
<<<<<<< HEAD
		return (MerkleAccountTokens)accountsLedger.get(aId, TOKENS);
=======
		return (MerkleAccountTokens) accountsLedger.get(aId, TOKENS);
>>>>>>> 2e4284e8
	}

	public void setAssociatedTokens(AccountID aId, MerkleAccountTokens tokens) {
		accountsLedger.set(aId, TOKENS, tokens);
	}

	public long getTokenBalance(AccountID aId, TokenID tId) {
<<<<<<< HEAD
		return (long) accountsLedger.get(aId, BALANCE, idScopeOf(tId));
=======
		var relationship = asTokenRel(aId, tId);
		return (long) tokenRelsLedger.get(relationship, TOKEN_BALANCE);
	}

	public boolean allTokenBalancesVanish(AccountID aId) {
		if (tokenRelsLedger == UNUSABLE_TOKEN_RELS_LEDGER) {
			throw new IllegalStateException("Ledger has no manageable token relationships!");
		}

		var tokens = (MerkleAccountTokens) accountsLedger.get(aId, TOKENS);
		for (TokenID tId : tokens.asIds()) {
			var relationship = asTokenRel(aId, tId);
			var balance = (long)tokenRelsLedger.get(relationship, TOKEN_BALANCE);
			if (balance > 0) {
				return false;
			}
		}
		return true;
>>>>>>> 2e4284e8
	}

	public ResponseCodeEnum adjustTokenBalance(AccountID aId, TokenID tId, long adjustment) {
		return tokenStore.adjustBalance(aId, tId, adjustment);
	}

	public ResponseCodeEnum grantKyc(AccountID aId, TokenID tId) {
		return tokenStore.grantKyc(aId, tId);
	}

	public ResponseCodeEnum revokeKyc(AccountID aId, TokenID tId) {
		return tokenStore.revokeKyc(aId, tId);
	}

	public ResponseCodeEnum freeze(AccountID aId, TokenID tId) {
		return tokenStore.freeze(aId, tId);
	}

	public ResponseCodeEnum unfreeze(AccountID aId, TokenID tId) {
		return tokenStore.unfreeze(aId, tId);
	}

	public void dropPendingTokenChanges() {
		tokenRelsLedger.rollback();
		clearNetTokenTransfers();
	}

	public ResponseCodeEnum doTokenTransfer(
			TokenID tId,
			AccountID from,
			AccountID to,
			long adjustment,
			boolean skipTokenCheck
	) {
		if (!skipTokenCheck && !tokenStore.exists(tId)) {
			return INVALID_TOKEN_ID;
		}
		var validity = OK;
		validity = adjustTokenBalance(from, tId, -adjustment);
		if (validity == OK) {
			validity = adjustTokenBalance(to, tId, adjustment);
		}

		if (validity != OK) {
			dropPendingTokenChanges();
		}
		return validity;
	}

	public ResponseCodeEnum doAtomicZeroSumTokenTransfers(TokenTransfersTransactionBody transfers) {
		var validity = OK;

<<<<<<< HEAD
		for (TokenRefTransferList xfers : transfers.getTokenTransfersList()) {
=======
		for (TokenTransferList xfers : transfers.getTokenTransfersList()) {
>>>>>>> 2e4284e8
			var id = tokenStore.resolve(xfers.getToken());
			if (id == MISSING_TOKEN) {
				validity = INVALID_TOKEN_ID;
			}
			if (validity == OK) {
				var adjustments = xfers.getTransfersList();
				for (AccountAmount adjustment : adjustments) {
					validity = adjustTokenBalance(adjustment.getAccountID(), id, adjustment.getAmount());
					if (validity != OK) {
						break;
					}
				}
			}
			if (validity != OK) {
				break;
			}
		}
		if (validity == OK) {
			validity = checkNetOfTokenTransfers();
		}
		if (validity != OK) {
			dropPendingTokenChanges();
		}

		return validity;
	}

	/* -- ACCOUNT META MANIPULATION -- */
	public AccountID create(AccountID sponsor, long balance, HederaAccountCustomizer customizer) {
		long newSponsorBalance = computeNewBalance(sponsor, -1 * balance);
		setBalance(sponsor, newSponsorBalance);

		var id = ids.newAccountId(sponsor);
		spawn(id, balance, customizer);

		updateXfers(sponsor, -1 * balance, netTransfers);

		return id;
	}

	public void spawn(AccountID id, long balance, HederaAccountCustomizer customizer) {
		accountsLedger.create(id);
		setBalance(id, balance);
		customizer.customize(id, accountsLedger);

		updateXfers(id, balance, netTransfers);
	}

	public void customize(AccountID id, HederaAccountCustomizer customizer) {
		if ((boolean) accountsLedger.get(id, IS_DELETED)) {
			throw new DeletedAccountException(id);
		}
		customizer.customize(id, accountsLedger);
	}

	public void delete(AccountID id, AccountID beneficiary) {
		doTransfer(id, beneficiary, getBalance(id));
		accountsLedger.set(id, IS_DELETED, true);
	}

	public void destroy(AccountID id) {
		accountsLedger.destroy(id);
		for (int i = 0; i < netTransfers.getAccountAmountsCount(); i++) {
			if (netTransfers.getAccountAmounts(i).getAccountID().equals(id)) {
				netTransfers.removeAccountAmounts(i);
				return;
			}
		}
	}

	/* -- ACCOUNT PROPERTY ACCESS -- */
	public boolean exists(AccountID id) {
		return accountsLedger.exists(id);
	}

	public long expiry(AccountID id) {
		return (long) accountsLedger.get(id, EXPIRY);
	}

	public long fundsSentRecordThreshold(AccountID id) {
		return (long) accountsLedger.get(id, FUNDS_SENT_RECORD_THRESHOLD);
	}

	public long fundsReceivedRecordThreshold(AccountID id) {
		return (long) accountsLedger.get(id, FUNDS_RECEIVED_RECORD_THRESHOLD);
	}

	public boolean isSmartContract(AccountID id) {
		return (boolean) accountsLedger.get(id, IS_SMART_CONTRACT);
	}

	public boolean isDeleted(AccountID id) {
		return (boolean) accountsLedger.get(id, IS_DELETED);
	}

	public boolean isPendingCreation(AccountID id) {
		return accountsLedger.existsPending(id);
	}

	public MerkleAccount get(AccountID id) {
		return accountsLedger.get(id);
	}

	/* -- TRANSACTION HISTORY MANIPULATION -- */
	public long addRecord(AccountID id, ExpirableTxnRecord record) {
		return addReturningEarliestExpiry(id, HISTORY_RECORDS, record);
	}

	public long addPayerRecord(AccountID id, ExpirableTxnRecord record) {
		return addReturningEarliestExpiry(id, PAYER_RECORDS, record);
	}

	private long addReturningEarliestExpiry(AccountID id, AccountProperty property, ExpirableTxnRecord record) {
		FCQueue<ExpirableTxnRecord> records = (FCQueue<ExpirableTxnRecord>) accountsLedger.get(id, property);
		records.offer(record);
		accountsLedger.set(id, property, records);
		return records.peek().getExpiry();
	}

	public long purgeExpiredRecords(AccountID id, long now) {
		return purge(id, HISTORY_RECORDS, now, NOOP_CB);
	}

	public long purgeExpiredPayerRecords(AccountID id, long now, Consumer<ExpirableTxnRecord> cb) {
		return purge(id, PAYER_RECORDS, now, cb);
	}

	private long purge(
			AccountID id,
			AccountProperty recordsProp,
			long now,
			Consumer<ExpirableTxnRecord> cb
	) {
		FCQueue<ExpirableTxnRecord> records = (FCQueue<ExpirableTxnRecord>) accountsLedger.get(id, recordsProp);
		int numBefore = records.size();

		long newEarliestExpiry = purgeForNewEarliestExpiry(records, now, cb);
		accountsLedger.set(id, recordsProp, records);

		int numPurged = numBefore - records.size();
		LedgerTxnEvictionStats.INSTANCE.recordPurgedFromAnAccount(numPurged);
		log.debug("Purged {} records from account {}",
				() -> numPurged,
				() -> readableId(id));

		return newEarliestExpiry;
	}

	private long purgeForNewEarliestExpiry(
			FCQueue<ExpirableTxnRecord> records,
			long now,
			Consumer<ExpirableTxnRecord> cb
	) {
		long newEarliestExpiry = -1;
		while (!records.isEmpty() && records.peek().getExpiry() <= now) {
			cb.accept(records.poll());
		}
		if (!records.isEmpty()) {
			newEarliestExpiry = records.peek().getExpiry();
		}
		return newEarliestExpiry;
	}

	/* -- HELPERS -- */
	private boolean isLegalToAdjust(long balance, long adjustment) {
		return (balance + adjustment >= 0);
	}

	private long computeNewBalance(AccountID id, long adjustment) {
		if ((boolean) accountsLedger.get(id, IS_DELETED)) {
			throw new DeletedAccountException(id);
		}
		long balance = getBalance(id);
		if (!isLegalToAdjust(balance, adjustment)) {
			throw new InsufficientFundsException(id, adjustment);
		}
		return balance + adjustment;
	}

	private void throwIfNetAdjustmentIsNonzero(TransferList accountAmounts) {
		if (!isNetZeroAdjustment(accountAmounts)) {
			throw new NonZeroNetTransfersException(accountAmounts);
		}
	}

	private void throwIfPendingStateIsInconsistent() {
		if (!isNetZeroAdjustment(pendingNetTransfersInTxn())) {
			throw new InconsistentAdjustmentsException();
		}
	}

	private long[] computeNewBalances(TransferList accountAmounts) {
		int n = accountAmounts.getAccountAmountsCount();
		if (n == 0) {
			return NO_NEW_BALANCES;
		}

		int i = 0;
		long[] newBalances = new long[n];
		for (AccountAmount adjustment : accountAmounts.getAccountAmountsList()) {
			newBalances[i++] = computeNewBalance(adjustment.getAccountID(), adjustment.getAmount());
		}
		return newBalances;
	}

	private void setBalance(AccountID id, long newBalance) {
		accountsLedger.set(id, BALANCE, newBalance);
	}

	public void updateTokenXfers(TokenID tId, AccountID aId, long amount) {
		tokensTouched[numTouches++] = tId;
		var xfers = netTokenTransfers.computeIfAbsent(tId, ignore -> TransferList.newBuilder());
		updateXfers(aId, amount, xfers);
	}

	private void updateXfers(AccountID account, long amount, TransferList.Builder xfers) {
		int loc = 0, diff = -1;
		var soFar = xfers.getAccountAmountsBuilderList();
		for (; loc < soFar.size(); loc++) {
			diff = ACCOUNT_ID_COMPARATOR.compare(account, soFar.get(loc).getAccountID());
			if (diff <= 0) {
				break;
			}
		}
		if (diff == 0) {
			var aa = soFar.get(loc);
			long current = aa.getAmount();
			aa.setAmount(current + amount);
		} else {
			if (loc == soFar.size()) {
				xfers.addAccountAmounts(aaBuilderWith(account, amount));
			} else {
				xfers.addAccountAmounts(loc, aaBuilderWith(account, amount));
			}
		}
	}

	private AccountAmount.Builder aaBuilderWith(AccountID account, long amount) {
		return AccountAmount.newBuilder().setAccountID(account).setAmount(amount);
	}

	private ResponseCodeEnum checkNetOfTokenTransfers() {
		if (numTouches == 0) {
			return OK;
		}
		for (int i = 0; i < numTouches; i++) {
			var token = tokensTouched[i];
			if (i == 0 || !token.equals(tokensTouched[i - 1])) {
				if (!isNetZeroAdjustment(netTokenTransfers.get(token))) {
					return TRANSFERS_NOT_ZERO_SUM_FOR_TOKEN;
				}
			}
		}
		return OK;
	}

	private void clearNetTokenTransfers() {
		for (int i = 0; i < numTouches; i++) {
			netTokenTransfers.get(tokensTouched[i]).clearAccountAmounts();
		}
		numTouches = 0;
	}

	private void purgeZeroAdjustments(TransferList.Builder xfers) {
		int lastZeroRemoved;
		do {
			lastZeroRemoved = -1;
			for (int i = 0; i < xfers.getAccountAmountsCount(); i++) {
				if (xfers.getAccountAmounts(i).getAmount() == 0) {
					xfers.removeAccountAmounts(i);
					lastZeroRemoved = i;
					break;
				}
			}
		} while (lastZeroRemoved != -1);
	}


	public enum LedgerTxnEvictionStats {
		INSTANCE;

		private int recordsPurged = 0;
		private int accountsTouched = 0;

		public int recordsPurged() {
			return recordsPurged;
		}

		public int accountsTouched() {
			return accountsTouched;
		}

		public void reset() {
			accountsTouched = 0;
			recordsPurged = 0;
		}

		public void recordPurgedFromAnAccount(int n) {
			accountsTouched++;
			recordsPurged += n;
		}
	}
}<|MERGE_RESOLUTION|>--- conflicted
+++ resolved
@@ -67,11 +67,7 @@
 import static com.hedera.services.ledger.properties.AccountProperty.IS_SMART_CONTRACT;
 import static com.hedera.services.ledger.properties.AccountProperty.PAYER_RECORDS;
 import static com.hedera.services.ledger.properties.AccountProperty.TOKENS;
-<<<<<<< HEAD
-import static com.hedera.services.tokens.TokenScope.idScopeOf;
-=======
 import static com.hedera.services.ledger.properties.TokenRelProperty.TOKEN_BALANCE;
->>>>>>> 2e4284e8
 import static com.hedera.services.tokens.TokenStore.MISSING_TOKEN;
 import static com.hedera.services.txns.validation.TransferListChecks.isNetZeroAdjustment;
 import static com.hedera.services.utils.EntityIdUtils.readableId;
@@ -112,12 +108,8 @@
 
 	private static final int MAX_CONCEIVABLE_TOKENS_PER_TXN = 1_000;
 	private static final long[] NO_NEW_BALANCES = new long[0];
-<<<<<<< HEAD
-	private static final Consumer<ExpirableTxnRecord> NOOP_CB = record -> { };
-=======
 	private static final Consumer<ExpirableTxnRecord> NOOP_CB = record -> {
 	};
->>>>>>> 2e4284e8
 
 	static final String NO_ACTIVE_TXN_CHANGE_SET = "{*NO ACTIVE TXN*}";
 	public static final Comparator<AccountID> ACCOUNT_ID_COMPARATOR = Comparator
@@ -228,9 +220,6 @@
 
 	public String currentChangeSet() {
 		if (accountsLedger.isInTransaction()) {
-<<<<<<< HEAD
-			return accountsLedger.changeSetSoFar();
-=======
 			var sb = new StringBuilder("--- ACCOUNTS ---\n")
 					.append(accountsLedger.changeSetSoFar());
 			if (tokenRelsLedger != UNUSABLE_TOKEN_RELS_LEDGER) {
@@ -238,7 +227,6 @@
 						.append(tokenRelsLedger.changeSetSoFar());
 			}
 			return sb.toString();
->>>>>>> 2e4284e8
 		} else {
 			return NO_ACTIVE_TXN_CHANGE_SET;
 		}
@@ -280,11 +268,7 @@
 
 	/* --- TOKEN MANIPULATION --- */
 	public MerkleAccountTokens getAssociatedTokens(AccountID aId) {
-<<<<<<< HEAD
-		return (MerkleAccountTokens)accountsLedger.get(aId, TOKENS);
-=======
 		return (MerkleAccountTokens) accountsLedger.get(aId, TOKENS);
->>>>>>> 2e4284e8
 	}
 
 	public void setAssociatedTokens(AccountID aId, MerkleAccountTokens tokens) {
@@ -292,9 +276,6 @@
 	}
 
 	public long getTokenBalance(AccountID aId, TokenID tId) {
-<<<<<<< HEAD
-		return (long) accountsLedger.get(aId, BALANCE, idScopeOf(tId));
-=======
 		var relationship = asTokenRel(aId, tId);
 		return (long) tokenRelsLedger.get(relationship, TOKEN_BALANCE);
 	}
@@ -313,7 +294,6 @@
 			}
 		}
 		return true;
->>>>>>> 2e4284e8
 	}
 
 	public ResponseCodeEnum adjustTokenBalance(AccountID aId, TokenID tId, long adjustment) {
@@ -366,11 +346,7 @@
 	public ResponseCodeEnum doAtomicZeroSumTokenTransfers(TokenTransfersTransactionBody transfers) {
 		var validity = OK;
 
-<<<<<<< HEAD
-		for (TokenRefTransferList xfers : transfers.getTokenTransfersList()) {
-=======
 		for (TokenTransferList xfers : transfers.getTokenTransfersList()) {
->>>>>>> 2e4284e8
 			var id = tokenStore.resolve(xfers.getToken());
 			if (id == MISSING_TOKEN) {
 				validity = INVALID_TOKEN_ID;
