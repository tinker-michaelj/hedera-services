--- conflicted
+++ resolved
@@ -92,12 +92,8 @@
 		otherSupplyKey = new JEd25519Key("not-a-real-supply-key-either".getBytes());
 
 		subject = new MerkleToken(
-<<<<<<< HEAD
-				tokenFloat, divisibility, symbol, name, freezeDefault, kycDefault, treasury);
-=======
-				expiry, tokenFloat, divisibility, symbol, freezeDefault, kycDefault, treasury);
+				expiry, tokenFloat, divisibility, symbol, name, freezeDefault, kycDefault, treasury);
 		setOptionalElements(subject);
->>>>>>> 1dcd6c53
 		subject.setAdminKey(adminKey);
 		subject.setFreezeKey(freezeKey);
 		subject.setKycKey(kycKey);
@@ -176,18 +172,13 @@
 				.willReturn(kycKey)
 				.willReturn(supplyKey)
 				.willReturn(wipeKey);
-<<<<<<< HEAD
 		given(fin.readNormalisedString(anyInt()))
 				.willReturn(symbol)
 				.willReturn(name);
-		given(fin.readLong()).willReturn(subject.tokenFloat());
-=======
-		given(fin.readNormalisedString(anyInt())).willReturn(symbol);
 		given(fin.readLong())
 				.willReturn(subject.expiry())
 				.willReturn(subject.autoRenewPeriod())
 				.willReturn(subject.tokenFloat());
->>>>>>> 1dcd6c53
 		given(fin.readInt()).willReturn(subject.divisibility());
 		given(fin.readBoolean())
 				.willReturn(isDeleted)
@@ -207,13 +198,8 @@
 	public void objectContractHoldsForDifferentFloats() {
 		// given:
 		other = new MerkleToken(
-<<<<<<< HEAD
-				otherFloat, divisibility, symbol, name, freezeDefault, kycDefault, treasury);
-		setKeys(other);
-=======
-				expiry, otherFloat, divisibility, symbol, freezeDefault, kycDefault, treasury);
-		setOptionalElements(other);
->>>>>>> 1dcd6c53
+				expiry, otherFloat, divisibility, symbol, name, freezeDefault, kycDefault, treasury);
+		setOptionalElements(other);
 
 		// expect:
 		assertNotEquals(subject, other);
@@ -225,13 +211,8 @@
 	public void objectContractHoldsForDifferentDivisibility() {
 		// given:
 		other = new MerkleToken(
-<<<<<<< HEAD
-				tokenFloat, otherDivisibility, symbol, name, freezeDefault, kycDefault, treasury);
-		setKeys(other);
-=======
-				expiry, tokenFloat, otherDivisibility, symbol, freezeDefault, kycDefault, treasury);
-		setOptionalElements(other);
->>>>>>> 1dcd6c53
+				expiry, tokenFloat, otherDivisibility, symbol, name, freezeDefault, kycDefault, treasury);
+		setOptionalElements(other);
 
 		// expect:
 		assertNotEquals(subject, other);
@@ -243,13 +224,8 @@
 	public void objectContractHoldsForDifferentWipeKey() {
 		// given:
 		other = new MerkleToken(
-<<<<<<< HEAD
-				tokenFloat, divisibility, symbol, name, freezeDefault, kycDefault, treasury);
-		setKeys(other);
-=======
-				expiry, tokenFloat, divisibility, symbol, freezeDefault, kycDefault, treasury);
-		setOptionalElements(other);
->>>>>>> 1dcd6c53
+				expiry, tokenFloat, divisibility, symbol, name, freezeDefault, kycDefault, treasury);
+		setOptionalElements(other);
 		other.setWipeKey(otherWipeKey);
 
 		// expect:
@@ -262,13 +238,8 @@
 	public void objectContractHoldsForDifferentSupply() {
 		// given:
 		other = new MerkleToken(
-<<<<<<< HEAD
-				tokenFloat, divisibility, symbol, name, freezeDefault, kycDefault, treasury);
-		setKeys(other);
-=======
-				expiry, tokenFloat, divisibility, symbol, freezeDefault, kycDefault, treasury);
-		setOptionalElements(other);
->>>>>>> 1dcd6c53
+				expiry, tokenFloat, divisibility, symbol, name, freezeDefault, kycDefault, treasury);
+		setOptionalElements(other);
 		other.setSupplyKey(otherSupplyKey);
 
 		// expect:
@@ -281,13 +252,8 @@
 	public void objectContractHoldsForDifferentDeleted() {
 		// given:
 		other = new MerkleToken(
-<<<<<<< HEAD
-				tokenFloat, divisibility, symbol, name, freezeDefault, kycDefault, treasury);
-		setKeys(other);
-=======
-				expiry, tokenFloat, divisibility, symbol, freezeDefault, kycDefault, treasury);
-		setOptionalElements(other);
->>>>>>> 1dcd6c53
+				expiry, tokenFloat, divisibility, symbol, name, freezeDefault, kycDefault, treasury);
+		setOptionalElements(other);
 		other.setDeleted(otherIsDeleted);
 
 		// expect:
@@ -300,11 +266,7 @@
 	public void objectContractHoldsForDifferentAdminKey() {
 		// given:
 		other = new MerkleToken(
-<<<<<<< HEAD
-				tokenFloat, divisibility, symbol, name, freezeDefault, kycDefault, treasury);
-		setKeys(other);
-=======
-				expiry, tokenFloat, divisibility, symbol, freezeDefault, kycDefault, treasury);
+				expiry, tokenFloat, divisibility, symbol, name, freezeDefault, kycDefault, treasury);
 		setOptionalElements(other);
 		other.setAdminKey(otherAdminKey);
 
@@ -318,7 +280,7 @@
 	public void objectContractHoldsForDifferentAutoRenewPeriods() {
 		// given:
 		other = new MerkleToken(
-				expiry, tokenFloat, divisibility, symbol, freezeDefault, kycDefault, treasury);
+				expiry, tokenFloat, divisibility, symbol, name, freezeDefault, kycDefault, treasury);
 		setOptionalElements(other);
 		other.setAutoRenewPeriod(otherAutoRenewPeriod);
 
@@ -332,7 +294,7 @@
 	public void objectContractHoldsForDifferentAutoRenewAccounts() {
 		// given:
 		other = new MerkleToken(
-				expiry, tokenFloat, divisibility, symbol, freezeDefault, kycDefault, treasury);
+				expiry, tokenFloat, divisibility, symbol, name, freezeDefault, kycDefault, treasury);
 		setOptionalElements(other);
 		other.setAutoRenewAccount(otherAutoRenewAccount);
 
@@ -348,7 +310,6 @@
 		other = new MerkleToken(
 				otherExpiry, tokenFloat, divisibility, symbol, freezeDefault, kycDefault, treasury);
 		setOptionalElements(other);
->>>>>>> 1dcd6c53
 
 		// expect:
 		assertNotEquals(subject, other);
@@ -360,9 +321,8 @@
 	public void objectContractHoldsForDifferentSymbol() {
 		// given:
 		other = new MerkleToken(
-<<<<<<< HEAD
-				tokenFloat, divisibility, otherSymbol, name, freezeDefault, kycDefault, treasury);
-		setKeys(other);
+				expiry, tokenFloat, divisibility, otherSymbol, name, freezeDefault, kycDefault, treasury);
+		setOptionalElements(other);
 
 		// expect:
 		assertNotEquals(subject, other);
@@ -374,13 +334,8 @@
 	public void objectContractHoldsForDifferentName() {
 		// given:
 		other = new MerkleToken(
-				tokenFloat, divisibility, symbol, otherName, freezeDefault, kycDefault, treasury);
-		setKeys(other);
-=======
-				expiry, tokenFloat, divisibility, otherSymbol, freezeDefault, kycDefault, treasury);
-		setOptionalElements(other);
->>>>>>> 1dcd6c53
-
+				expiry, tokenFloat, divisibility, symbol, otherName, freezeDefault, kycDefault, treasury);
+		setOptionalElements(other);
 		// expect:
 		assertNotEquals(subject, other);
 		// and:
@@ -391,13 +346,8 @@
 	public void objectContractHoldsForDifferentFreezeDefault() {
 		// given:
 		other = new MerkleToken(
-<<<<<<< HEAD
-				tokenFloat, divisibility, symbol, name, otherFreezeDefault, kycDefault, treasury);
-		setKeys(other);
-=======
-				expiry, tokenFloat, divisibility, symbol, otherFreezeDefault, kycDefault, treasury);
-		setOptionalElements(other);
->>>>>>> 1dcd6c53
+				expiry, tokenFloat, divisibility, symbol, name, otherFreezeDefault, kycDefault, treasury);
+		setOptionalElements(other);
 
 		// expect:
 		assertNotEquals(subject, other);
@@ -409,13 +359,8 @@
 	public void objectContractHoldsForDifferentKycDefault() {
 		// given:
 		other = new MerkleToken(
-<<<<<<< HEAD
-				tokenFloat, divisibility, symbol, name, freezeDefault, otherKycDefault, treasury);
-		setKeys(other);
-=======
-				expiry, tokenFloat, divisibility, symbol, freezeDefault, otherKycDefault, treasury);
-		setOptionalElements(other);
->>>>>>> 1dcd6c53
+				expiry, tokenFloat, divisibility, symbol, name, freezeDefault, otherKycDefault, treasury);
+		setOptionalElements(other);
 
 		// expect:
 		assertNotEquals(subject, other);
@@ -427,13 +372,8 @@
 	public void objectContractHoldsForDifferentTreasury() {
 		// given:
 		other = new MerkleToken(
-<<<<<<< HEAD
-				tokenFloat, divisibility, symbol, name, freezeDefault, kycDefault, otherTreasury);
-		setKeys(other);
-=======
-				expiry, tokenFloat, divisibility, symbol, freezeDefault, kycDefault, otherTreasury);
-		setOptionalElements(other);
->>>>>>> 1dcd6c53
+				expiry, tokenFloat, divisibility, symbol, name, freezeDefault, kycDefault, otherTreasury);
+		setOptionalElements(other);
 
 		// expect:
 		assertNotEquals(subject, other);
@@ -445,13 +385,8 @@
 	public void objectContractHoldsForDifferentKycKeys() {
 		// given:
 		other = new MerkleToken(
-<<<<<<< HEAD
-				tokenFloat, divisibility, symbol, name, freezeDefault, kycDefault, treasury);
-		setKeys(other);
-=======
-				expiry, tokenFloat, divisibility, symbol, freezeDefault, kycDefault, treasury);
-		setOptionalElements(other);
->>>>>>> 1dcd6c53
+				expiry, tokenFloat, divisibility, symbol, name, freezeDefault, kycDefault, treasury);
+		setOptionalElements(other);
 		other.setKycKey(otherKycKey);
 
 		// expect:
@@ -472,13 +407,8 @@
 	public void objectContractHoldsForDifferentFreezeKeys() {
 		// given:
 		other = new MerkleToken(
-<<<<<<< HEAD
-				tokenFloat, divisibility, symbol, name, freezeDefault, kycDefault, treasury);
-		setKeys(other);
-=======
-				expiry, tokenFloat, divisibility, symbol, freezeDefault, kycDefault, treasury);
-		setOptionalElements(other);
->>>>>>> 1dcd6c53
+				expiry, tokenFloat, divisibility, symbol, name, freezeDefault, kycDefault, treasury);
+		setOptionalElements(other);
 		other.setFreezeKey(otherFreezeKey);
 
 		// expect:
@@ -512,22 +442,13 @@
 		var defaultSubject = new MerkleAccountState();
 		// and:
 		var identicalSubject = new MerkleToken(
-<<<<<<< HEAD
-				tokenFloat, divisibility, symbol, name, freezeDefault, kycDefault, treasury);
-		setKeys(identicalSubject);
-=======
-				expiry, tokenFloat, divisibility, symbol, freezeDefault, kycDefault, treasury);
+				expiry, tokenFloat, divisibility, symbol, name, freezeDefault, kycDefault, treasury);
 		setOptionalElements(identicalSubject);
->>>>>>> 1dcd6c53
 		identicalSubject.setDeleted(isDeleted);
 
 		// and:
 		other = new MerkleToken(
-<<<<<<< HEAD
-				otherFloat, otherDivisibility, otherSymbol, otherName,
-=======
-				otherExpiry, otherFloat, otherDivisibility, otherSymbol,
->>>>>>> 1dcd6c53
+				otherExpiry, otherFloat, otherDivisibility, otherSymbol, otherName,
 				otherFreezeDefault, otherKycDefault, otherTreasury);
 
 		// expect:
