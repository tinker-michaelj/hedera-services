--- conflicted
+++ resolved
@@ -58,10 +58,7 @@
                 .withConfigDataType(TssConfig.class)
                 .withConfigDataType(ContractsConfig.class)
                 .withConfigDataType(BlockNodeConnectionConfig.class)
-<<<<<<< HEAD
-=======
                 .withConfigDataType(OpsDurationConfig.class)
->>>>>>> 74b61399
                 .withConverter(Bytes.class, new BytesConverter())
                 .withConverter(SemanticVersion.class, new SemanticVersionConverter())
                 .withConverter(LongPair.class, new LongPairConverter());
