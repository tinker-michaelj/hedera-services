--- conflicted
+++ resolved
@@ -2,21 +2,15 @@
 package com.hedera.node.app.blocks.impl.streaming;
 
 import com.hedera.hapi.block.stream.BlockItem;
-<<<<<<< HEAD
-=======
 import com.hedera.hapi.block.stream.output.StateChange;
 import com.hedera.hapi.block.stream.output.StateChanges;
 import com.hedera.hapi.node.state.blockstream.BlockStreamInfo;
 import edu.umd.cs.findbugs.annotations.NonNull;
->>>>>>> 74b61399
 import edu.umd.cs.findbugs.annotations.Nullable;
 import java.time.Instant;
 import java.util.ArrayList;
 import java.util.Iterator;
 import java.util.List;
-<<<<<<< HEAD
-import java.util.concurrent.atomic.AtomicBoolean;
-=======
 import java.util.Objects;
 import java.util.Queue;
 import java.util.concurrent.ConcurrentHashMap;
@@ -25,7 +19,6 @@
 import java.util.concurrent.atomic.AtomicBoolean;
 import java.util.concurrent.atomic.AtomicInteger;
 import java.util.concurrent.atomic.AtomicReference;
->>>>>>> 74b61399
 import org.apache.logging.log4j.LogManager;
 import org.apache.logging.log4j.Logger;
 import org.hiero.block.api.BlockItemSet;
@@ -44,13 +37,6 @@
  */
 public class BlockState {
     private static final Logger logger = LogManager.getLogger(BlockState.class);
-<<<<<<< HEAD
-    private final long blockNumber;
-    private final List<BlockItem> items = new ArrayList<>();
-    private final List<PublishStreamRequest> requests = new ArrayList<>();
-    private final AtomicBoolean requestsCreated = new AtomicBoolean(false);
-    private Instant closedTimestamp = null;
-=======
 
     /**
      * Enum representing the state of a block item.
@@ -154,7 +140,6 @@
      * proof is generated.
      */
     private final ItemInfo preProofItemInfo = new ItemInfo();
->>>>>>> 74b61399
 
     /**
      * Create a new block state for the specified block number.
@@ -179,37 +164,6 @@
      * @param item the item to add
      */
     public void addItem(final BlockItem item) {
-<<<<<<< HEAD
-        items.add(item);
-    }
-
-    /**
-     * Get the size of the list of PublishStreamRequests
-     *
-     * @return the size of the list of PublishStreamRequests
-     */
-    public int requestsSize() {
-        return requests.size();
-    }
-
-    /**
-     * Gets a previously generated publish stream request at the specified index.
-     *
-     * @param index the index of the request to retrieve
-     * @return the request at the given index
-     */
-    public @Nullable PublishStreamRequest getRequest(final int index) {
-        if (index < 0 || requests.isEmpty()) {
-            return null;
-        }
-
-        return requests.get(index);
-    }
-
-    /**
-     * Check if the block is complete. A block is considered complete
-     * when all its items including the block proof have been processed into requests.
-=======
         if (item == null) {
             return;
         }
@@ -390,81 +344,9 @@
 
     /**
      * Mark the request, specified by the index, as being successfully sent to a block node.
->>>>>>> 74b61399
      *
      * @param requestIndex the index of the request to mark as sent
      */
-<<<<<<< HEAD
-    public boolean requestsCompleted() {
-        return requestsCreated.get();
-    }
-
-    /**
-     * Indicates the BlockState has been populated with all PublishStreamRequests.
-     * This should be called after the block proof has been added and all items processed.
-     */
-    public void setRequestsCompleted() {
-        this.requestsCreated.set(true);
-    }
-
-    /**
-     * Sets the completion time of the block to now.
-     */
-    public void setCompletionTimestamp() {
-        this.closedTimestamp = Instant.now();
-    }
-
-    /**
-     * Get the completion time of the block.
-     *
-     * @return the completion time, or null if the block is not complete
-     */
-    public Instant completionTimestamp() {
-        return closedTimestamp;
-    }
-
-    /**
-     * Create a new PublishStreamRequest from the current items in the BlockState.
-     * The request will include up to batchSize items or fewer if a block proof is included.
-     *
-     * @param batchSize the size of the batch to create
-     * @param forceCreation if true, create a request even if the batch size is not met
-     */
-    public void createRequestFromCurrentItems(final int batchSize, final boolean forceCreation) {
-        final int maxItems = Math.max(1, batchSize); // if batchSize is less than 1, set the size to 1
-        final List<BlockItem> blockItems = new ArrayList<>(maxItems);
-
-        if (items.isEmpty()) {
-            return;
-        }
-
-        if (items.size() >= maxItems || forceCreation) {
-            final Iterator<BlockItem> it = items.iterator();
-            while (it.hasNext() && blockItems.size() != maxItems) {
-                blockItems.add(it.next());
-                it.remove();
-            }
-        }
-
-        if (blockItems.isEmpty()) {
-            return;
-        }
-
-        // Create BlockItemSet by adding all items at once
-        final BlockItemSet itemSet =
-                BlockItemSet.newBuilder().blockItems(blockItems).build();
-
-        // Create the request and add it to the list
-        final PublishStreamRequest request =
-                PublishStreamRequest.newBuilder().blockItems(itemSet).build();
-
-        logger.debug("Added request to block {} - request count now: {}", blockNumber, requests.size());
-        requests.add(request);
-
-        if (!items.isEmpty()) {
-            createRequestFromCurrentItems(batchSize, forceCreation);
-        }
-=======
     public void markRequestSent(final int requestIndex) {
         final RequestWrapper wrapper = requestsByIndex.get(requestIndex);
         if (wrapper == null) {
@@ -493,19 +375,10 @@
                         && update.blockStreamInfoValueOrElse(BlockStreamInfo.DEFAULT)
                                         .blockNumber()
                                 != -1);
->>>>>>> 74b61399
     }
 
     @Override
     public String toString() {
-<<<<<<< HEAD
-        return "BlockState{" + "blockNumber="
-                + blockNumber + ", items="
-                + items + ", requests="
-                + requests + ", requestsCreated="
-                + requestsCreated + ", closedTimestamp="
-                + closedTimestamp + '}';
-=======
         return "BlockState {"
                 + "blockNumber=" + blockNumber
                 + ", closedTimestamp=" + closedTimestamp.get()
@@ -515,6 +388,5 @@
                 + ", blockPreProof=" + preProofItemInfo
                 + ", blockProof=" + proofItemInfo
                 + "}";
->>>>>>> 74b61399
     }
 }