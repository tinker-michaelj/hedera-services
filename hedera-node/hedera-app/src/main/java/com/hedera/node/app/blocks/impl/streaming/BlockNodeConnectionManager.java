// SPDX-License-Identifier: Apache-2.0
package com.hedera.node.app.blocks.impl.streaming;

import static com.hedera.node.app.blocks.impl.streaming.BlockNodeConnection.LONGER_RETRY_DELAY;
import static java.util.Collections.shuffle;
import static java.util.Objects.requireNonNull;
import static java.util.stream.Collectors.collectingAndThen;
import static java.util.stream.Collectors.toList;

<<<<<<< HEAD
import com.hedera.hapi.block.stream.BlockItem;
import com.hedera.node.app.blocks.impl.streaming.BlockBufferService.BlockStreamQueueItem;
import com.hedera.node.app.blocks.impl.streaming.BlockBufferService.BlockStreamQueueItemType;
=======
>>>>>>> 74b61399
import com.hedera.node.app.blocks.impl.streaming.BlockNodeConnection.ConnectionState;
import com.hedera.node.app.metrics.BlockStreamMetrics;
import com.hedera.node.config.ConfigProvider;
import com.hedera.node.config.data.BlockNodeConnectionConfig;
import com.hedera.node.config.data.BlockStreamConfig;
import com.hedera.node.internal.network.BlockNodeConfig;
import com.hedera.node.internal.network.BlockNodeConnectionInfo;
import com.hedera.pbj.runtime.ParseException;
import com.hedera.pbj.runtime.io.buffer.Bytes;
import edu.umd.cs.findbugs.annotations.NonNull;
import edu.umd.cs.findbugs.annotations.Nullable;
import io.helidon.common.tls.Tls;
import io.helidon.webclient.grpc.GrpcClient;
import io.helidon.webclient.grpc.GrpcClientMethodDescriptor;
import io.helidon.webclient.grpc.GrpcClientProtocolConfig;
import io.helidon.webclient.grpc.GrpcServiceClient;
import io.helidon.webclient.grpc.GrpcServiceDescriptor;
import java.io.IOException;
import java.nio.file.Files;
import java.nio.file.Path;
import java.nio.file.Paths;
import java.time.Duration;
import java.util.ArrayList;
import java.util.Iterator;
import java.util.List;
import java.util.Map;
<<<<<<< HEAD
import java.util.Queue;
=======
>>>>>>> 74b61399
import java.util.SortedMap;
import java.util.TreeMap;
import java.util.concurrent.ConcurrentHashMap;
import java.util.concurrent.ScheduledExecutorService;
import java.util.concurrent.ThreadLocalRandom;
import java.util.concurrent.TimeUnit;
import java.util.concurrent.atomic.AtomicBoolean;
import java.util.concurrent.atomic.AtomicLong;
import java.util.concurrent.atomic.AtomicReference;
import java.util.stream.Collectors;
<<<<<<< HEAD
import org.apache.logging.log4j.LogManager;
import org.apache.logging.log4j.Logger;
import org.hiero.block.api.PublishStreamRequest;
=======
import javax.inject.Inject;
import javax.inject.Singleton;
import org.apache.logging.log4j.LogManager;
import org.apache.logging.log4j.Logger;
import org.hiero.block.api.PublishStreamRequest;
import org.hiero.block.api.PublishStreamResponse;
>>>>>>> 74b61399
import org.hiero.block.api.protoc.BlockStreamPublishServiceGrpc;

/**
 * Manages connections to block nodes in a Hedera network, handling connection lifecycle, node selection,
 * and retry mechanisms. This manager is responsible for:
 * <ul>
 *   <li>Establishing and maintaining connections to block nodes</li>
 *   <li>Managing connection states and lifecycle</li>
 *   <li>Implementing priority-based node selection</li>
 *   <li>Handling connection failures with exponential backoff</li>
 *   <li>Coordinating block streaming across connections</li>
 * </ul>
 */
@Singleton
public class BlockNodeConnectionManager {

    private static final Logger logger = LogManager.getLogger(BlockNodeConnectionManager.class);

    /**
     * Initial retry delay for connection attempts.
     */
    public static final Duration INITIAL_RETRY_DELAY = Duration.ofSeconds(1);
    /**
     * The amount of time the worker thread will sleep when there is no work available to process.
     */
    private static final int PROCESSOR_LOOP_DELAY_MS = 10;

    private static final long RETRY_BACKOFF_MULTIPLIER = 2;
    /**
     * The maximum delay used for reties.
     */
    private static final Duration MAX_RETRY_DELAY = Duration.ofSeconds(10);
    /**
     * The gRPC endpoint used to establish communication between the consensus node and block node.
     */
    private final String grpcEndpoint;
    /**
     * Tracks what the last verified block for each connection is. Note: The data maintained here is based on what the
     * block node has informed the consensus node of. If a block node is not actively connected, then this data may be
     * incorrect from the perspective of the block node. It is only when the block node informs the consensus node of
     * its status, then the data will be accurate.
     */
    private final Map<BlockNodeConfig, Long> lastVerifiedBlockPerConnection;
    /**
     * Manager that maintains the block stream on this consensus node.
     */
    private final BlockBufferService blockBufferService;
    /**
     * Scheduled executor service that is used to scheduled asynchronous tasks such as reconnecting to block nodes.
     */
    private final ScheduledExecutorService executorService;
    /**
     * Metrics API for block stream-specific metrics.
     */
    private final BlockStreamMetrics blockStreamMetrics;
    /**
     * Mechanism to retrieve configuration properties related to block-node communication.
     */
    private final ConfigProvider configProvider;
    /**
     * List of available block nodes this consensus node can connect to, or at least attempt to. This list is read upon
     * startup from the configuration file(s) on disk.
     */
    private final List<BlockNodeConfig> availableBlockNodes;
    /**
     * Flag that indicates if this connection manager is active or not. In this case, being active means it is actively
     * processing blocks and attempting to send them to a block node.
     */
    private final AtomicBoolean isConnectionManagerActive = new AtomicBoolean(false);
    /**
     * In certain cases, there will be times when we need to jump to a specific block to stream to a block node (e.g.
     * after receiving a SkipBlock or ResendBlock response). When one of these cases arises, this will be updated to
     * indicate which block to jump to upon the next iteration of the worker loop. A value of -1 indicates no jumping
     * is requested.
     */
    private final AtomicLong jumpTargetBlock = new AtomicLong(-1);
    /**
     * This tracks which block is actively being streamed to a block node from this consensus node. A value of -1
     * indicates that no streaming is currently in progress.
     */
    private final AtomicLong streamingBlockNumber = new AtomicLong(-1);
    /**
     * This connection streams requests (maintained by {@link BlockState}) in an orderly fashion. This value represents
     * the index of the request that is being sent to the block node (or was last sent).
     */
    private int requestIndex = 0;
    /**
     * Reference to the worker thread that handles creating requests and sending requests to the connected block node.
     */
<<<<<<< HEAD
    private final AtomicReference<Thread> blockStreamWorkerThreadRef;
=======
    private final AtomicReference<Thread> blockStreamWorkerThreadRef = new AtomicReference<>();
>>>>>>> 74b61399
    /**
     * Map that contains one or more connections to block nodes. The connections in this map will be a subset (or all)
     * of the available block node connections. (see {@link BlockNodeConnectionManager#availableBlockNodes})
     */
    private final Map<BlockNodeConfig, BlockNodeConnection> connections = new ConcurrentHashMap<>();
    /**
     * Reference to the currently active connection. If this reference is null, then there is no active connection.
     */
    private final AtomicReference<BlockNodeConnection> activeConnectionRef = new AtomicReference<>();
    /**
     * Flag that indicates if streaming to block nodes is enabled. This flag is set once upon startup and cannot change.
     */
    private final AtomicBoolean isStreamingEnabled = new AtomicBoolean(false);

    /**
     * Creates a new BlockNodeConnectionManager with the given configuration from disk.
     * @param configProvider the configuration to use
     * @param blockBufferService the block stream state manager
     * @param blockStreamMetrics the block stream metrics to track
     * @param executorService the scheduled executor service used to perform async connection operations (e.g. reconnect)
     */
    @Inject
    public BlockNodeConnectionManager(
            @NonNull final ConfigProvider configProvider,
            @NonNull final BlockBufferService blockBufferService,
            @NonNull final BlockStreamMetrics blockStreamMetrics,
            @NonNull final ScheduledExecutorService executorService) {
        this.configProvider = requireNonNull(configProvider, "configProvider must not be null");
        this.blockBufferService = requireNonNull(blockBufferService, "blockBufferService must not be null");
        this.lastVerifiedBlockPerConnection = new ConcurrentHashMap<>();
        this.blockStreamMetrics = requireNonNull(blockStreamMetrics, "blockStreamMetrics must not be null");
        this.executorService = requireNonNull(executorService);

        final String endpoint =
                BlockStreamPublishServiceGrpc.getPublishBlockStreamMethod().getBareMethodName();
        grpcEndpoint = requireNonNull(endpoint, "gRPC endpoint is missing");
<<<<<<< HEAD

        isStreamingEnabled.set(isStreamingEnabled());
        final Thread workerThread;
=======
        isStreamingEnabled.set(isStreamingEnabled());
>>>>>>> 74b61399

        if (isStreamingEnabled.get()) {
            final String blockNodeConnectionConfigPath = blockNodeConnectionFileDir();

            availableBlockNodes = new ArrayList<>(extractBlockNodesConfigurations(blockNodeConnectionConfigPath));
            logger.info("Loaded block node configuration from {}", blockNodeConnectionConfigPath);
            logger.info("Block node configuration: {}", availableBlockNodes);
<<<<<<< HEAD

            workerThread = Thread.ofPlatform().name("BlockStreamWorkerLoop").start(this::blockStreamWorkerLoop);
        } else {
            logger.info("Block node streaming is disabled; will not setup connections to block nodes");
            availableBlockNodes = new ArrayList<>();
            // Create a dummy thread that does nothing to avoid null checks later
            workerThread = Thread.ofPlatform().name("BlockStreamWorkerLoop").start(() -> {});
        }

        blockStreamWorkerThreadRef = new AtomicReference<>(workerThread);
    }

    /**
     * @return true if block node streaming is enabled, else false
     */
    private boolean isStreamingEnabled() {
        return configProvider
                .getConfiguration()
                .getConfigData(BlockStreamConfig.class)
                .streamToBlockNodes();
    }

    /**
     * @return the configuration path (as a String) for the block node connections
     */
    private String blockNodeConnectionFileDir() {
        return configProvider
                .getConfiguration()
                .getConfigData(BlockNodeConnectionConfig.class)
                .blockNodeConnectionFileDir();
    }

    /**
     * @return the batch size for a request to send to the block node
     */
    private int blockItemBatchSize() {
        return configProvider
                .getConfiguration()
                .getConfigData(BlockStreamConfig.class)
                .blockItemBatchSize();
    }

    /**
     * Extracts block node configurations from the specified configuration file.
     *
     * @param blockNodeConfigPath the path to the block node configuration file
     * @return the configurations for all block nodes
     */
    private List<BlockNodeConfig> extractBlockNodesConfigurations(@NonNull final String blockNodeConfigPath) {
        final Path configPath = Paths.get(blockNodeConfigPath, "block-nodes.json");
        try {
            final byte[] jsonConfig = Files.readAllBytes(configPath);
            final BlockNodeConnectionInfo protoConfig = BlockNodeConnectionInfo.JSON.parse(Bytes.wrap(jsonConfig));

            // Convert proto config to internal config objects
            return protoConfig.nodes().stream()
                    .map(node -> new BlockNodeConfig(node.address(), node.port(), node.priority()))
                    .toList();
        } catch (final IOException | ParseException e) {
            logger.error("Failed to read block node configuration from {}", configPath, e);
            throw new RuntimeException("Failed to read block node configuration from " + configPath, e);
        }
    }

    /**
=======
            blockStreamMetrics.registerMetrics();
        } else {
            logger.info("Block node streaming is disabled; will not setup connections to block nodes");
            availableBlockNodes = new ArrayList<>();
        }
    }

    /**
     * @return true if block node streaming is enabled, else false
     */
    private boolean isStreamingEnabled() {
        return configProvider
                .getConfiguration()
                .getConfigData(BlockStreamConfig.class)
                .streamToBlockNodes();
    }

    /**
     * @return the configuration path (as a String) for the block node connections
     */
    private String blockNodeConnectionFileDir() {
        return configProvider
                .getConfiguration()
                .getConfigData(BlockNodeConnectionConfig.class)
                .blockNodeConnectionFileDir();
    }

    /**
     * @return the batch size for a request to send to the block node
     */
    private int blockItemBatchSize() {
        return configProvider
                .getConfiguration()
                .getConfigData(BlockStreamConfig.class)
                .blockItemBatchSize();
    }

    /**
     * Extracts block node configurations from the specified configuration file.
     *
     * @param blockNodeConfigPath the path to the block node configuration file
     * @return the configurations for all block nodes
     */
    private List<BlockNodeConfig> extractBlockNodesConfigurations(@NonNull final String blockNodeConfigPath) {
        final Path configPath = Paths.get(blockNodeConfigPath, "block-nodes.json");
        try {
            final byte[] jsonConfig = Files.readAllBytes(configPath);
            final BlockNodeConnectionInfo protoConfig = BlockNodeConnectionInfo.JSON.parse(Bytes.wrap(jsonConfig));

            // Convert proto config to internal config objects
            return protoConfig.nodes().stream()
                    .map(node -> new BlockNodeConfig(node.address(), node.port(), node.priority()))
                    .toList();
        } catch (final IOException | ParseException e) {
            logger.error("Failed to read block node configuration from {}", configPath, e);
            throw new RuntimeException("Failed to read block node configuration from " + configPath, e);
        }
    }

    /**
>>>>>>> 74b61399
     * Creates a new gRPC client based on the specified configuration.
     *
     * @param nodeConfig the configuration to use for a specific block node to connect to
     * @return a gRPC client
     */
    private @NonNull GrpcServiceClient createNewGrpcClient(@NonNull final BlockNodeConfig nodeConfig) {
        requireNonNull(nodeConfig);

        final GrpcClient client = GrpcClient.builder()
                .tls(Tls.builder().enabled(false).build())
                .baseUri("http://" + nodeConfig.address() + ":" + nodeConfig.port())
                .protocolConfig(GrpcClientProtocolConfig.builder()
                        .abortPollTimeExpired(false)
                        .pollWaitTime(Duration.ofSeconds(30))
                        .build())
                .keepAlive(true)
                .build();

        return client.serviceClient(GrpcServiceDescriptor.builder()
                .serviceName(BlockStreamPublishServiceGrpc.SERVICE_NAME)
                .putMethod(
                        grpcEndpoint,
                        GrpcClientMethodDescriptor.bidirectional(
                                        BlockStreamPublishServiceGrpc.SERVICE_NAME, grpcEndpoint)
<<<<<<< HEAD
                                .requestType(org.hiero.block.api.protoc.PublishStreamRequest.class)
                                .responseType(org.hiero.block.api.protoc.PublishStreamResponse.class)
=======
                                .requestType(PublishStreamRequest.class)
                                .responseType(PublishStreamResponse.class)
>>>>>>> 74b61399
                                .marshallerSupplier(new RequestResponseMarshaller.Supplier())
                                .build())
                .build());
    }

    /**
     * Handles connection errors reported by an active BlockNodeConnection.
     * Schedules a retry for the failed connection and attempts to select a new active node.
     *
     * @param connection the connection that received the error
     * @param initialDelay the delay to wait before retrying the connection
     */
    public void rescheduleAndSelectNewNode(
            @NonNull final BlockNodeConnection connection, @NonNull final Duration initialDelay) {
        if (!isStreamingEnabled.get()) {
            return;
        }

        requireNonNull(connection);
        requireNonNull(initialDelay);

        logger.warn("[{}] Rescheduling connection for reconnect attempt", connection);

        // Schedule retry for the failed connection after a delay (initialDelay)
        scheduleConnectionAttempt(connection, initialDelay, null);
        // Immediately try to find and connect to the next available node
        selectNewBlockNodeForStreaming();
    }

    /**
     * Schedules a connection attempt (or retry) for the given Block Node connection
     * after the specified delay. Handles adding/removing the connection from the retry map.
     *
     * @param connection the connection to schedule a retry for
     * @param initialDelay the delay before the first attempt in this sequence executes
     * @param blockNumber the block number to use once reconnected
     */
    public void scheduleConnectionAttempt(
            @NonNull final BlockNodeConnection connection,
            @NonNull final Duration initialDelay,
            @Nullable final Long blockNumber) {
        if (!isStreamingEnabled.get()) {
            return;
        }

        requireNonNull(connection);
        requireNonNull(initialDelay);
        final long delayMillis = Math.max(0, initialDelay.toMillis());

        logger.info("[{}] Scheduling reconnection for node at block {} in {} ms", connection, blockNumber, delayMillis);

        activeConnectionRef.compareAndSet(connection, null); // if this was the active connection, remove it
        connection.updateConnectionState(ConnectionState.CONNECTING);

        // Schedule the first attempt using the connectionExecutor
        try {
            executorService.schedule(
                    new BlockNodeConnectionTask(connection, initialDelay, blockNumber),
                    delayMillis,
                    TimeUnit.MILLISECONDS);
            logger.debug("[{}] Successfully scheduled reconnection task", connection);
        } catch (final Exception e) {
            logger.error("[{}] Failed to schedule connection task for block node", connection, e);
            // Consider closing the connection object if scheduling fails
            connection.close();
        }
    }

    /**
     * Gracefully shuts down the connection manager, closing active connection.
     */
    public void shutdown() {
        if (!isStreamingEnabled.get()) {
            return;
        }

        logger.info("Shutting down connection manager!");
        // Stop the block stream worker loop thread
        isConnectionManagerActive.set(false);
        final Thread workerThread = blockStreamWorkerThreadRef.get();
<<<<<<< HEAD
        workerThread.interrupt();
        try {
            workerThread.join();
        } catch (final InterruptedException e) {
            Thread.currentThread().interrupt();
            logger.error("Interrupted while waiting for block stream worker thread to terminate", e);
        }

        // Close all of the connections
        final Iterator<Map.Entry<BlockNodeConfig, BlockNodeConnection>> it =
                connections.entrySet().iterator();
        while (it.hasNext()) {
            final Map.Entry<BlockNodeConfig, BlockNodeConnection> entry = it.next();
            final BlockNodeConnection connection = entry.getValue();
            try {
=======
        if (workerThread != null) {
            workerThread.interrupt();
            try {
                workerThread.join();
            } catch (final InterruptedException e) {
                Thread.currentThread().interrupt();
                logger.error("Interrupted while waiting for block stream worker thread to terminate", e);
            }
        }

        // Close all of the connections
        final Iterator<Map.Entry<BlockNodeConfig, BlockNodeConnection>> it =
                connections.entrySet().iterator();
        while (it.hasNext()) {
            final Map.Entry<BlockNodeConfig, BlockNodeConnection> entry = it.next();
            final BlockNodeConnection connection = entry.getValue();
            try {
>>>>>>> 74b61399
                connection.close();
            } catch (final RuntimeException e) {
                logger.warn(
                        "[{}] Error while closing connection during connection manager shutdown; ignoring",
                        connection,
                        e);
            }
            it.remove();
        }
    }

    /**
     * Starts the connection manager. This will schedule a connection attempt to one of the block nodes. This does not
     * block.
     */
    public void start() {
        if (!isStreamingEnabled.get()) {
            return;
        }

        if (!isConnectionManagerActive.compareAndSet(false, true)) {
            throw new IllegalStateException("Connection manager already started");
        }

<<<<<<< HEAD
        if (!selectNewBlockNodeForStreaming()) {
            throw new IllegalStateException("No block nodes available to connect to");
=======
        // start worker thread
        final Thread t = Thread.ofPlatform().name("BlockStreamWorkerLoop").start(this::blockStreamWorkerLoop);
        blockStreamWorkerThreadRef.set(t);

        if (!selectNewBlockNodeForStreaming()) {
            isConnectionManagerActive.set(false);
            throw new NoBlockNodesAvailableException();
        }
    }

    /**
     * Selects the next highest priority available block node and schedules a connection attempt.
     * @return true if a connection attempt will be made to a node, else false (i.e. no available nodes to connect)
     */
    public boolean selectNewBlockNodeForStreaming() {
        if (!isStreamingEnabled.get()) {
            return false;
>>>>>>> 74b61399
        }

        final BlockNodeConfig selectedNode = getNextPriorityBlockNode();

        if (selectedNode == null) {
            logger.warn("No block nodes found for attempted streaming");
            return false;
        }

        logger.debug("Selected block node {}:{} for connection attempt", selectedNode.address(), selectedNode.port());
        // If we selected a node, schedule the connection attempt.
        connectToNode(selectedNode);

        return true;
    }

    /**
<<<<<<< HEAD
     * Selects the next highest priority available block node and schedules a connection attempt.
     * @return true if a connection attempt will be made to a node, else false (i.e. no available nodes to connect)
     */
    // Note: This is made public for future use when the block buffer is partially saturated, until then only tests call
    // it
    public boolean selectNewBlockNodeForStreaming() {
        if (!isStreamingEnabled.get()) {
            return false;
        }

        final BlockNodeConfig selectedNode = getNextPriorityBlockNode();

        if (selectedNode == null) {
            logger.warn("No block nodes found for attempted streaming");
            return false;
        }

        logger.debug("Selected block node {}:{} for connection attempt", selectedNode.address(), selectedNode.port());
        // If we selected a node, schedule the connection attempt.
        connectToNode(selectedNode);

        return true;
    }

    /**
=======
>>>>>>> 74b61399
     * Selects the next available block node based on priority.
     * It will skip over any nodes that are already in retry or have a lower priority than the current active connection.
     *
     * @return the next available block node configuration
     */
    private @Nullable BlockNodeConfig getNextPriorityBlockNode() {
        logger.debug("Searching for new block node connection based on node priorities...");

        final SortedMap<Integer, List<BlockNodeConfig>> priorityGroups = availableBlockNodes.stream()
                .collect(Collectors.groupingBy(BlockNodeConfig::priority, TreeMap::new, Collectors.toList()));

        BlockNodeConfig selectedNode = null;

        for (final Map.Entry<Integer, List<BlockNodeConfig>> entry : priorityGroups.entrySet()) {
            final int priority = entry.getKey();
            final List<BlockNodeConfig> nodesInGroup = entry.getValue();
            selectedNode = findAvailableNode(nodesInGroup);

            if (selectedNode == null) {
                logger.trace("No available node found in priority group {}", priority);
            } else {
                logger.trace("Found available node in priority group {}", priority);
                return selectedNode;
            }
        }

        return selectedNode;
    }

    /**
     * Given a list of available nodes, find a node that is not in a retrying state and is a candidate for connecting to.
     *
     * @param nodes list of possible nodes to connect to
     * @return a node that is a candidate to connect to, or null if no candidate was found
     */
    private @Nullable BlockNodeConfig findAvailableNode(@NonNull final List<BlockNodeConfig> nodes) {
        requireNonNull(nodes);

        return nodes.stream()
                .filter(nodeConfig -> {
                    // We only want connections that are uninitialized
                    final BlockNodeConnection connection = connections.get(nodeConfig);
                    return connection == null || ConnectionState.UNINITIALIZED == connection.getConnectionState();
                })
                .collect(collectingAndThen(toList(), collected -> {
                    // Randomize the available nodes
                    shuffle(collected);
                    return collected.stream();
                }))
                .findFirst() // select a node
                .orElse(null);
    }

    /**
     * Creates a BlockNodeConnection instance and immediately schedules the *first*
     * connection attempt using the retry mechanism (with zero initial delay).
     *
     * @param nodeConfig the configuration of the node to connect to.
     */
    private void connectToNode(@NonNull final BlockNodeConfig nodeConfig) {
        requireNonNull(nodeConfig);
        logger.info("Scheduling connection attempt for block node {}:{}", nodeConfig.address(), nodeConfig.port());

        // Create the connection object
        final GrpcServiceClient grpcClient = createNewGrpcClient(nodeConfig);
        final BlockNodeConnection connection = new BlockNodeConnection(
                configProvider, nodeConfig, this, blockBufferService, grpcClient, blockStreamMetrics, grpcEndpoint);

        connections.put(nodeConfig, connection);
        // Immediately schedule the FIRST connection attempt.
        scheduleConnectionAttempt(connection, Duration.ZERO, null);
    }

    /**
     * Opens a block for streaming by setting the target block number.
     * If the connection is already active, it will set the jump target block if the current block number is -1.
     *
     * @param blockNumber the block number to open
     */
    public void openBlock(final long blockNumber) {
        if (!isStreamingEnabled.get()) {
            return;
        }

        final BlockNodeConnection activeConnection = activeConnectionRef.get();
        if (activeConnection == null) {
            logger.warn("No active connections available for streaming block {}", blockNumber);
            return;
        }

        if (streamingBlockNumber.get() == -1) {
            jumpTargetBlock.set(blockNumber);
        }
    }

    /**
     * Updates the last verified block number for a specific block node.
     *
     * @param blockNodeConfig the configuration for the block node
     * @param blockNumber the block number of the last verified block
     */
    public void updateLastVerifiedBlock(@NonNull final BlockNodeConfig blockNodeConfig, final long blockNumber) {
        if (!isStreamingEnabled.get()) {
            return;
        }
<<<<<<< HEAD

        requireNonNull(blockNodeConfig);

=======

        requireNonNull(blockNodeConfig);

>>>>>>> 74b61399
        lastVerifiedBlockPerConnection.compute(
                blockNodeConfig,
                (cfg, lastVerifiedBlockNumber) ->
                        lastVerifiedBlockNumber == null ? blockNumber : Math.max(lastVerifiedBlockNumber, blockNumber));
        blockBufferService.setLatestAcknowledgedBlock(blockNumber);
    }

    private void blockStreamWorkerLoop() {
        while (isConnectionManagerActive.get()) {
            try {
<<<<<<< HEAD
                boolean shouldSleep;

                // Process the block stream queue, creating a PublishStreamRequest for a particular Block if conditions
                // are met
                processBlockStreamQueue();

                // If signaled to jump to a specific block, do so
                jumpToBlockIfNeeded();

                shouldSleep = processStreamingToBlockNode();

                if (shouldSleep && !blockBufferService.getBlockStreamItemQueue().isEmpty()) {
                    shouldSleep = false; // Don't sleep if there are items in the queue
                }
=======
                // If signaled to jump to a specific block, do so
                jumpToBlockIfNeeded();

                final boolean shouldSleep = processStreamingToBlockNode();
>>>>>>> 74b61399

                // Sleep for a short duration to avoid busy waiting
                if (shouldSleep) {
                    // TODO: make sleep duration configurable
                    Thread.sleep(PROCESSOR_LOOP_DELAY_MS);
                }
            } catch (final InterruptedException e) {
                logger.error("Block stream worker interrupted", e);
                Thread.currentThread().interrupt();
            } catch (final Exception e) {
                logger.error("Block stream worker encountered an error", e);
            }
        }
    }

    /**
     * Send at most one request to the active block node - if there is one.
     *
     * @return true if the worker thread should sleep because of a lack of work to do, else false (the worker thread
     * should NOT sleep)
     */
    private boolean processStreamingToBlockNode() {
        final BlockNodeConnection connection = activeConnectionRef.get();
        if (connection == null) {
            return true;
        }

        final long currentStreamingBlockNumber = streamingBlockNumber.get();
        final BlockState blockState = blockBufferService.getBlockState(currentStreamingBlockNumber);
<<<<<<< HEAD
        final long latestBlockNumber = blockBufferService.getBlockNumber();
=======
        final long latestBlockNumber = blockBufferService.getLastBlockNumberProduced();
>>>>>>> 74b61399

        if (blockState == null && latestBlockNumber > currentStreamingBlockNumber) {
            logger.debug(
                    "[{}] Block {} not found in buffer (latestBlock={}); connection will be closed",
                    connection,
                    currentStreamingBlockNumber,
                    latestBlockNumber);
            rescheduleAndSelectNewNode(connection, LONGER_RETRY_DELAY);
            return true;
        }

<<<<<<< HEAD
        if (blockState == null || blockState.requestsSize() == 0) {
=======
        if (blockState == null) {
            return true;
        }

        blockState.processPendingItems(blockItemBatchSize());

        if (blockState.numRequestsCreated() == 0) {
>>>>>>> 74b61399
            // the block was not found or there are no requests available to send, so return true (safe to sleep)
            return true;
        }

<<<<<<< HEAD
        if (requestIndex < blockState.requestsSize()) {
            logger.trace(
                    "[{}] Processing block {} (isBlockComplete={}, totalBlockRequests={}, currentRequestIndex={})",
                    connection,
                    streamingBlockNumber,
                    blockState.requestsCompleted(),
                    blockState.requestsSize(),
=======
        if (requestIndex < blockState.numRequestsCreated()) {
            logger.trace(
                    "[{}] Processing block {} (isBlockProofSent={}, totalBlockRequests={}, currentRequestIndex={})",
                    connection,
                    streamingBlockNumber,
                    blockState.isBlockProofSent(),
                    blockState.numRequestsCreated(),
>>>>>>> 74b61399
                    requestIndex);
            final PublishStreamRequest publishStreamRequest = blockState.getRequest(requestIndex);
            if (publishStreamRequest != null) {
                connection.sendRequest(publishStreamRequest);
<<<<<<< HEAD
                requestIndex++;
            }
        }

        if (requestIndex == blockState.requestsSize() && blockState.requestsCompleted()) {
            final long nextBlockNumber = streamingBlockNumber.incrementAndGet();
            requestIndex = 0;
            logger.trace("[{}] Moving to next block number: {}", connection, nextBlockNumber);
            // we've moved to another block, don't sleep and instead immediately check if there is anything to send
            return false;
        }

        if (requestIndex < blockState.requestsSize()) {
            return false; // Don't sleep if there are more requests to process
        }

        return blockBufferService.getBlockStreamItemQueue().isEmpty();
    }

    private void processBlockStreamQueue() {
        final Queue<BlockStreamQueueItem> itemQueue = blockBufferService.getBlockStreamItemQueue();
        final int batchSize = blockItemBatchSize();

        for (int i = 0; i < batchSize && !itemQueue.isEmpty(); ++i) {
            final BlockStreamQueueItem blockStreamQueueItem = itemQueue.poll();

            if (blockStreamQueueItem == null) {
                // This shouldn't be possible since the for-loop condition should prevent it
                // but leaving this check to be defensive
                continue;
            }

            final long blockNumber = blockStreamQueueItem.blockNumber();
            final BlockItem blockItem = blockStreamQueueItem.blockItem();
            final BlockState blockState = blockBufferService.getBlockState(blockNumber);

            if (blockState == null) {
                continue;
            }

            final boolean isPreBlockProof =
                    BlockStreamQueueItemType.PRE_BLOCK_PROOF_ACTION == blockStreamQueueItem.blockStreamQueueItemType();

            if (isPreBlockProof) {
                blockState.createRequestFromCurrentItems(blockItemBatchSize(), true);
            } else {
                blockState.addItem(blockItem);
                blockState.createRequestFromCurrentItems(blockItemBatchSize(), false);

                if (blockItem.hasBlockProof()) {
                    blockState.createRequestFromCurrentItems(blockItemBatchSize(), true);
                    blockState.setRequestsCompleted();
                }
=======
                blockState.markRequestSent(requestIndex);
                requestIndex++;
>>>>>>> 74b61399
            }
        }

        if (requestIndex == blockState.numRequestsCreated() && blockState.isBlockProofSent()) {
            final long nextBlockNumber = streamingBlockNumber.incrementAndGet();
            requestIndex = 0;
            logger.trace("[{}] Moving to next block number: {}", connection, nextBlockNumber);
            // we've moved to another block, don't sleep and instead immediately check if there is anything to send
            return false;
        }

        return requestIndex >= blockState.numRequestsCreated(); // Don't sleep if there are more requests to process
    }

    /**
     * Updates the current connection processor to jump to a specific block, if the jump flag is set.
     */
    private void jumpToBlockIfNeeded() {
        // Check if the processor has been signaled to jump to a specific block
        final long targetBlock = jumpTargetBlock.getAndSet(-1); // Check and clear jump signal atomically

        if (targetBlock < 0) {
            // there is nothing to jump to
            return;
        }

        logger.debug("Jumping to block {}", targetBlock);
        streamingBlockNumber.set(targetBlock);
        requestIndex = 0; // Reset request index for the new block
    }

    /**
     * Returns the block number that is currently being streamed
     *
     * @return the number of the block which is currently being streamed to a block node
     */
    public long currentStreamingBlockNumber() {
        return streamingBlockNumber.get();
    }

    /**
     * Set the flag to indicate the current active connection should "jump" to the specified block.
     *
     * @param blockNumberToJumpTo the block number to jump to
     */
    public void jumpToBlock(final long blockNumberToJumpTo) {
        if (!isStreamingEnabled.get()) {
            return;
        }

        logger.debug("Marking request to jump to block {}", blockNumberToJumpTo);
        jumpTargetBlock.set(blockNumberToJumpTo);
    }

    /**
     * Runnable task to handle the connection attempt logic.
     * Schedules itself for subsequent retries upon failure using the connectionExecutor.
     * Handles setting active connection and signaling on success.
     */
    class BlockNodeConnectionTask implements Runnable {
        private final BlockNodeConnection connection;
        private Duration currentBackoffDelay; // Represents the delay *before* the next attempt
        private final Long blockNumber; // If becoming ACTIVE, the blockNumber to jump to

        BlockNodeConnectionTask(
                @NonNull final BlockNodeConnection connection,
                @NonNull final Duration initialDelay,
                @Nullable final Long blockNumber) {
            this.connection = requireNonNull(connection);
            // Ensure initial delay is non-negative for backoff calculation
            this.currentBackoffDelay = initialDelay.isNegative() ? Duration.ZERO : initialDelay;
            this.blockNumber = blockNumber;
        }

        /**
         * Manages the state transitions of gRPC streaming connections to Block Nodes.
         * Connection state transitions are synchronized to ensure thread-safe updates when
         * promoting connections from PENDING to ACTIVE state or handling failures.
         */
        @Override
        public void run() {
            if (!isStreamingEnabled.get()) {
                return;
            }

            if (!isConnectionManagerActive.get()) {
                logger.info("Connection task will not run because the connection manager has shutdown");
                return;
            }

            try {
                logger.debug("[{}] Running connection task...", connection);
                final BlockNodeConnection activeConnection = activeConnectionRef.get();

                if (activeConnection != null) {
                    if (activeConnection.equals(connection)) {
                        // not sure how the active connection is in a connectivity task... ignoring
                        return;
                    } else if (activeConnection.getNodeConfig().priority()
                            <= connection.getNodeConfig().priority()) {
                        // this new connection has a lower (or equal) priority than the existing active connection
                        // this connection task should thus be cancelled/ignored
                        logger.debug(
                                "The existing active connection ({}) has an equal or higher priority than the "
                                        + "connection ({}) we are attempting to connect to and this new connection attempt will be ignored",
                                activeConnection,
                                connection);
                        return;
                    }
                }

                /*
                If we have got to this point, it means there is no active connection or it means there is an active
                connection, but the active connection has a lower priority than the connection in this task. In either
                case, we want to elevate this connection to be the new active connection.
                 */

                connection.createRequestObserver();

                if (activeConnectionRef.compareAndSet(activeConnection, connection)) {
                    // we were able to elevate this connection to the new active one
                    connection.updateConnectionState(ConnectionState.ACTIVE);
                    final long blockToJumpTo =
                            blockNumber != null ? blockNumber : blockBufferService.getLowestUnackedBlockNumber();
                    jumpTargetBlock.set(blockToJumpTo);
                } else {
                    // Another connection task has preempted this task... reschedule and try again
                    reschedule();
                }

                if (activeConnection != null) {
                    // close the old active connection
                    try {
                        activeConnection.close();
                    } catch (final RuntimeException e) {
                        logger.warn(
                                "[{}] Failed to shutdown connection (shutdown reason: another connection was elevated to active)",
                                activeConnection,
                                e);
                    }
                }
            } catch (final Exception e) {
                logger.warn("[{}] Failed to establish connection to block node; will schedule a retry", connection);
                reschedule();
            }
        }

        /**
         * Reschedules the connect attempt.
         */
        private void reschedule() {
            // Calculate next delay based on the *previous* backoff delay for this task instance
            Duration nextDelay = currentBackoffDelay.isZero()
                    ? INITIAL_RETRY_DELAY // Start with initial delay if previous was 0
                    : currentBackoffDelay.multipliedBy(RETRY_BACKOFF_MULTIPLIER);

            if (nextDelay.compareTo(MAX_RETRY_DELAY) > 0) {
                nextDelay = MAX_RETRY_DELAY;
            }

            // Apply jitter
            long jitteredDelayMs;
            final ThreadLocalRandom random = ThreadLocalRandom.current();

            if (nextDelay.toMillis() > 0) {
                jitteredDelayMs = nextDelay.toMillis() / 2 + random.nextLong(nextDelay.toMillis() / 2 + 1);
            } else {
                // Should not happen if INITIAL_RETRY_DELAY > 0, but handle defensively
                jitteredDelayMs =
                        INITIAL_RETRY_DELAY.toMillis() / 2 + random.nextLong(INITIAL_RETRY_DELAY.toMillis() / 2 + 1);
                jitteredDelayMs = Math.max(1, jitteredDelayMs); // Ensure positive delay
            }

            // Update backoff delay *for the next run* of this task instance
            this.currentBackoffDelay = Duration.ofMillis(jitteredDelayMs);

            // Reschedule this task using the calculated jittered delay
            try {
                executorService.schedule(this, jitteredDelayMs, TimeUnit.MILLISECONDS);
                logger.debug("[{}] Rescheduled connection attempt (delayMillis={})", connection, jitteredDelayMs);
            } catch (final Exception e) {
                logger.error("[{}] Failed to reschedule connection attempt; removing from retry map", connection, e);
                // If rescheduling fails, close the connection and remove it from the connection map. A periodic task
                // will handle checking if there are no longer any connections
                connections.remove(connection.getNodeConfig());
                connection.close();
            }
        }
    }
}<|MERGE_RESOLUTION|>--- conflicted
+++ resolved
@@ -7,12 +7,6 @@
 import static java.util.stream.Collectors.collectingAndThen;
 import static java.util.stream.Collectors.toList;
 
-<<<<<<< HEAD
-import com.hedera.hapi.block.stream.BlockItem;
-import com.hedera.node.app.blocks.impl.streaming.BlockBufferService.BlockStreamQueueItem;
-import com.hedera.node.app.blocks.impl.streaming.BlockBufferService.BlockStreamQueueItemType;
-=======
->>>>>>> 74b61399
 import com.hedera.node.app.blocks.impl.streaming.BlockNodeConnection.ConnectionState;
 import com.hedera.node.app.metrics.BlockStreamMetrics;
 import com.hedera.node.config.ConfigProvider;
@@ -39,10 +33,6 @@
 import java.util.Iterator;
 import java.util.List;
 import java.util.Map;
-<<<<<<< HEAD
-import java.util.Queue;
-=======
->>>>>>> 74b61399
 import java.util.SortedMap;
 import java.util.TreeMap;
 import java.util.concurrent.ConcurrentHashMap;
@@ -53,18 +43,12 @@
 import java.util.concurrent.atomic.AtomicLong;
 import java.util.concurrent.atomic.AtomicReference;
 import java.util.stream.Collectors;
-<<<<<<< HEAD
-import org.apache.logging.log4j.LogManager;
-import org.apache.logging.log4j.Logger;
-import org.hiero.block.api.PublishStreamRequest;
-=======
 import javax.inject.Inject;
 import javax.inject.Singleton;
 import org.apache.logging.log4j.LogManager;
 import org.apache.logging.log4j.Logger;
 import org.hiero.block.api.PublishStreamRequest;
 import org.hiero.block.api.PublishStreamResponse;
->>>>>>> 74b61399
 import org.hiero.block.api.protoc.BlockStreamPublishServiceGrpc;
 
 /**
@@ -154,11 +138,7 @@
     /**
      * Reference to the worker thread that handles creating requests and sending requests to the connected block node.
      */
-<<<<<<< HEAD
-    private final AtomicReference<Thread> blockStreamWorkerThreadRef;
-=======
     private final AtomicReference<Thread> blockStreamWorkerThreadRef = new AtomicReference<>();
->>>>>>> 74b61399
     /**
      * Map that contains one or more connections to block nodes. The connections in this map will be a subset (or all)
      * of the available block node connections. (see {@link BlockNodeConnectionManager#availableBlockNodes})
@@ -195,13 +175,7 @@
         final String endpoint =
                 BlockStreamPublishServiceGrpc.getPublishBlockStreamMethod().getBareMethodName();
         grpcEndpoint = requireNonNull(endpoint, "gRPC endpoint is missing");
-<<<<<<< HEAD
-
         isStreamingEnabled.set(isStreamingEnabled());
-        final Thread workerThread;
-=======
-        isStreamingEnabled.set(isStreamingEnabled());
->>>>>>> 74b61399
 
         if (isStreamingEnabled.get()) {
             final String blockNodeConnectionConfigPath = blockNodeConnectionFileDir();
@@ -209,17 +183,11 @@
             availableBlockNodes = new ArrayList<>(extractBlockNodesConfigurations(blockNodeConnectionConfigPath));
             logger.info("Loaded block node configuration from {}", blockNodeConnectionConfigPath);
             logger.info("Block node configuration: {}", availableBlockNodes);
-<<<<<<< HEAD
-
-            workerThread = Thread.ofPlatform().name("BlockStreamWorkerLoop").start(this::blockStreamWorkerLoop);
+            blockStreamMetrics.registerMetrics();
         } else {
             logger.info("Block node streaming is disabled; will not setup connections to block nodes");
             availableBlockNodes = new ArrayList<>();
-            // Create a dummy thread that does nothing to avoid null checks later
-            workerThread = Thread.ofPlatform().name("BlockStreamWorkerLoop").start(() -> {});
-        }
-
-        blockStreamWorkerThreadRef = new AtomicReference<>(workerThread);
+        }
     }
 
     /**
@@ -275,68 +243,6 @@
     }
 
     /**
-=======
-            blockStreamMetrics.registerMetrics();
-        } else {
-            logger.info("Block node streaming is disabled; will not setup connections to block nodes");
-            availableBlockNodes = new ArrayList<>();
-        }
-    }
-
-    /**
-     * @return true if block node streaming is enabled, else false
-     */
-    private boolean isStreamingEnabled() {
-        return configProvider
-                .getConfiguration()
-                .getConfigData(BlockStreamConfig.class)
-                .streamToBlockNodes();
-    }
-
-    /**
-     * @return the configuration path (as a String) for the block node connections
-     */
-    private String blockNodeConnectionFileDir() {
-        return configProvider
-                .getConfiguration()
-                .getConfigData(BlockNodeConnectionConfig.class)
-                .blockNodeConnectionFileDir();
-    }
-
-    /**
-     * @return the batch size for a request to send to the block node
-     */
-    private int blockItemBatchSize() {
-        return configProvider
-                .getConfiguration()
-                .getConfigData(BlockStreamConfig.class)
-                .blockItemBatchSize();
-    }
-
-    /**
-     * Extracts block node configurations from the specified configuration file.
-     *
-     * @param blockNodeConfigPath the path to the block node configuration file
-     * @return the configurations for all block nodes
-     */
-    private List<BlockNodeConfig> extractBlockNodesConfigurations(@NonNull final String blockNodeConfigPath) {
-        final Path configPath = Paths.get(blockNodeConfigPath, "block-nodes.json");
-        try {
-            final byte[] jsonConfig = Files.readAllBytes(configPath);
-            final BlockNodeConnectionInfo protoConfig = BlockNodeConnectionInfo.JSON.parse(Bytes.wrap(jsonConfig));
-
-            // Convert proto config to internal config objects
-            return protoConfig.nodes().stream()
-                    .map(node -> new BlockNodeConfig(node.address(), node.port(), node.priority()))
-                    .toList();
-        } catch (final IOException | ParseException e) {
-            logger.error("Failed to read block node configuration from {}", configPath, e);
-            throw new RuntimeException("Failed to read block node configuration from " + configPath, e);
-        }
-    }
-
-    /**
->>>>>>> 74b61399
      * Creates a new gRPC client based on the specified configuration.
      *
      * @param nodeConfig the configuration to use for a specific block node to connect to
@@ -361,13 +267,8 @@
                         grpcEndpoint,
                         GrpcClientMethodDescriptor.bidirectional(
                                         BlockStreamPublishServiceGrpc.SERVICE_NAME, grpcEndpoint)
-<<<<<<< HEAD
-                                .requestType(org.hiero.block.api.protoc.PublishStreamRequest.class)
-                                .responseType(org.hiero.block.api.protoc.PublishStreamResponse.class)
-=======
                                 .requestType(PublishStreamRequest.class)
                                 .responseType(PublishStreamResponse.class)
->>>>>>> 74b61399
                                 .marshallerSupplier(new RequestResponseMarshaller.Supplier())
                                 .build())
                 .build());
@@ -448,13 +349,14 @@
         // Stop the block stream worker loop thread
         isConnectionManagerActive.set(false);
         final Thread workerThread = blockStreamWorkerThreadRef.get();
-<<<<<<< HEAD
-        workerThread.interrupt();
-        try {
-            workerThread.join();
-        } catch (final InterruptedException e) {
-            Thread.currentThread().interrupt();
-            logger.error("Interrupted while waiting for block stream worker thread to terminate", e);
+        if (workerThread != null) {
+            workerThread.interrupt();
+            try {
+                workerThread.join();
+            } catch (final InterruptedException e) {
+                Thread.currentThread().interrupt();
+                logger.error("Interrupted while waiting for block stream worker thread to terminate", e);
+            }
         }
 
         // Close all of the connections
@@ -464,25 +366,6 @@
             final Map.Entry<BlockNodeConfig, BlockNodeConnection> entry = it.next();
             final BlockNodeConnection connection = entry.getValue();
             try {
-=======
-        if (workerThread != null) {
-            workerThread.interrupt();
-            try {
-                workerThread.join();
-            } catch (final InterruptedException e) {
-                Thread.currentThread().interrupt();
-                logger.error("Interrupted while waiting for block stream worker thread to terminate", e);
-            }
-        }
-
-        // Close all of the connections
-        final Iterator<Map.Entry<BlockNodeConfig, BlockNodeConnection>> it =
-                connections.entrySet().iterator();
-        while (it.hasNext()) {
-            final Map.Entry<BlockNodeConfig, BlockNodeConnection> entry = it.next();
-            final BlockNodeConnection connection = entry.getValue();
-            try {
->>>>>>> 74b61399
                 connection.close();
             } catch (final RuntimeException e) {
                 logger.warn(
@@ -507,10 +390,6 @@
             throw new IllegalStateException("Connection manager already started");
         }
 
-<<<<<<< HEAD
-        if (!selectNewBlockNodeForStreaming()) {
-            throw new IllegalStateException("No block nodes available to connect to");
-=======
         // start worker thread
         final Thread t = Thread.ofPlatform().name("BlockStreamWorkerLoop").start(this::blockStreamWorkerLoop);
         blockStreamWorkerThreadRef.set(t);
@@ -528,7 +407,6 @@
     public boolean selectNewBlockNodeForStreaming() {
         if (!isStreamingEnabled.get()) {
             return false;
->>>>>>> 74b61399
         }
 
         final BlockNodeConfig selectedNode = getNextPriorityBlockNode();
@@ -546,34 +424,6 @@
     }
 
     /**
-<<<<<<< HEAD
-     * Selects the next highest priority available block node and schedules a connection attempt.
-     * @return true if a connection attempt will be made to a node, else false (i.e. no available nodes to connect)
-     */
-    // Note: This is made public for future use when the block buffer is partially saturated, until then only tests call
-    // it
-    public boolean selectNewBlockNodeForStreaming() {
-        if (!isStreamingEnabled.get()) {
-            return false;
-        }
-
-        final BlockNodeConfig selectedNode = getNextPriorityBlockNode();
-
-        if (selectedNode == null) {
-            logger.warn("No block nodes found for attempted streaming");
-            return false;
-        }
-
-        logger.debug("Selected block node {}:{} for connection attempt", selectedNode.address(), selectedNode.port());
-        // If we selected a node, schedule the connection attempt.
-        connectToNode(selectedNode);
-
-        return true;
-    }
-
-    /**
-=======
->>>>>>> 74b61399
      * Selects the next available block node based on priority.
      * It will skip over any nodes that are already in retry or have a lower priority than the current active connection.
      *
@@ -679,15 +529,9 @@
         if (!isStreamingEnabled.get()) {
             return;
         }
-<<<<<<< HEAD
 
         requireNonNull(blockNodeConfig);
 
-=======
-
-        requireNonNull(blockNodeConfig);
-
->>>>>>> 74b61399
         lastVerifiedBlockPerConnection.compute(
                 blockNodeConfig,
                 (cfg, lastVerifiedBlockNumber) ->
@@ -698,27 +542,10 @@
     private void blockStreamWorkerLoop() {
         while (isConnectionManagerActive.get()) {
             try {
-<<<<<<< HEAD
-                boolean shouldSleep;
-
-                // Process the block stream queue, creating a PublishStreamRequest for a particular Block if conditions
-                // are met
-                processBlockStreamQueue();
-
                 // If signaled to jump to a specific block, do so
                 jumpToBlockIfNeeded();
 
-                shouldSleep = processStreamingToBlockNode();
-
-                if (shouldSleep && !blockBufferService.getBlockStreamItemQueue().isEmpty()) {
-                    shouldSleep = false; // Don't sleep if there are items in the queue
-                }
-=======
-                // If signaled to jump to a specific block, do so
-                jumpToBlockIfNeeded();
-
                 final boolean shouldSleep = processStreamingToBlockNode();
->>>>>>> 74b61399
 
                 // Sleep for a short duration to avoid busy waiting
                 if (shouldSleep) {
@@ -748,11 +575,7 @@
 
         final long currentStreamingBlockNumber = streamingBlockNumber.get();
         final BlockState blockState = blockBufferService.getBlockState(currentStreamingBlockNumber);
-<<<<<<< HEAD
-        final long latestBlockNumber = blockBufferService.getBlockNumber();
-=======
         final long latestBlockNumber = blockBufferService.getLastBlockNumberProduced();
->>>>>>> 74b61399
 
         if (blockState == null && latestBlockNumber > currentStreamingBlockNumber) {
             logger.debug(
@@ -764,9 +587,6 @@
             return true;
         }
 
-<<<<<<< HEAD
-        if (blockState == null || blockState.requestsSize() == 0) {
-=======
         if (blockState == null) {
             return true;
         }
@@ -774,20 +594,10 @@
         blockState.processPendingItems(blockItemBatchSize());
 
         if (blockState.numRequestsCreated() == 0) {
->>>>>>> 74b61399
             // the block was not found or there are no requests available to send, so return true (safe to sleep)
             return true;
         }
 
-<<<<<<< HEAD
-        if (requestIndex < blockState.requestsSize()) {
-            logger.trace(
-                    "[{}] Processing block {} (isBlockComplete={}, totalBlockRequests={}, currentRequestIndex={})",
-                    connection,
-                    streamingBlockNumber,
-                    blockState.requestsCompleted(),
-                    blockState.requestsSize(),
-=======
         if (requestIndex < blockState.numRequestsCreated()) {
             logger.trace(
                     "[{}] Processing block {} (isBlockProofSent={}, totalBlockRequests={}, currentRequestIndex={})",
@@ -795,69 +605,12 @@
                     streamingBlockNumber,
                     blockState.isBlockProofSent(),
                     blockState.numRequestsCreated(),
->>>>>>> 74b61399
                     requestIndex);
             final PublishStreamRequest publishStreamRequest = blockState.getRequest(requestIndex);
             if (publishStreamRequest != null) {
                 connection.sendRequest(publishStreamRequest);
-<<<<<<< HEAD
-                requestIndex++;
-            }
-        }
-
-        if (requestIndex == blockState.requestsSize() && blockState.requestsCompleted()) {
-            final long nextBlockNumber = streamingBlockNumber.incrementAndGet();
-            requestIndex = 0;
-            logger.trace("[{}] Moving to next block number: {}", connection, nextBlockNumber);
-            // we've moved to another block, don't sleep and instead immediately check if there is anything to send
-            return false;
-        }
-
-        if (requestIndex < blockState.requestsSize()) {
-            return false; // Don't sleep if there are more requests to process
-        }
-
-        return blockBufferService.getBlockStreamItemQueue().isEmpty();
-    }
-
-    private void processBlockStreamQueue() {
-        final Queue<BlockStreamQueueItem> itemQueue = blockBufferService.getBlockStreamItemQueue();
-        final int batchSize = blockItemBatchSize();
-
-        for (int i = 0; i < batchSize && !itemQueue.isEmpty(); ++i) {
-            final BlockStreamQueueItem blockStreamQueueItem = itemQueue.poll();
-
-            if (blockStreamQueueItem == null) {
-                // This shouldn't be possible since the for-loop condition should prevent it
-                // but leaving this check to be defensive
-                continue;
-            }
-
-            final long blockNumber = blockStreamQueueItem.blockNumber();
-            final BlockItem blockItem = blockStreamQueueItem.blockItem();
-            final BlockState blockState = blockBufferService.getBlockState(blockNumber);
-
-            if (blockState == null) {
-                continue;
-            }
-
-            final boolean isPreBlockProof =
-                    BlockStreamQueueItemType.PRE_BLOCK_PROOF_ACTION == blockStreamQueueItem.blockStreamQueueItemType();
-
-            if (isPreBlockProof) {
-                blockState.createRequestFromCurrentItems(blockItemBatchSize(), true);
-            } else {
-                blockState.addItem(blockItem);
-                blockState.createRequestFromCurrentItems(blockItemBatchSize(), false);
-
-                if (blockItem.hasBlockProof()) {
-                    blockState.createRequestFromCurrentItems(blockItemBatchSize(), true);
-                    blockState.setRequestsCompleted();
-                }
-=======
                 blockState.markRequestSent(requestIndex);
                 requestIndex++;
->>>>>>> 74b61399
             }
         }
 
