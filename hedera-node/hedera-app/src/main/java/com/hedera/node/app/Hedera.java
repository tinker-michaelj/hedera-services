--- conflicted
+++ resolved
@@ -1419,11 +1419,7 @@
 
         try {
             daggerApp.blockNodeConnectionManager().start();
-<<<<<<< HEAD
-        } catch (final RuntimeException e) {
-=======
         } catch (final NoBlockNodesAvailableException e) {
->>>>>>> 74b61399
             if (blockNodeConnectionConfig.shutdownNodeOnNoBlockNodes()) {
                 logger.fatal("No block nodes available to connect to; shutting down");
                 shutdown();
