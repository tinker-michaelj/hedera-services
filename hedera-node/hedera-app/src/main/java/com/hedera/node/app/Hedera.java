--- conflicted
+++ resolved
@@ -331,12 +331,7 @@
     private HederaInjectionComponent daggerApp;
 
     /**
-<<<<<<< HEAD
      * When initializing the State API, the state being initialized.
-=======
-     * Gives the {@link RosterService} schemas access to a {@link ReadablePlatformStateStore}
-     * at the 0.59 migration boundary enabling the roster lifecycle.
->>>>>>> adad3c1e
      */
     @Nullable
     private State initState;
@@ -393,13 +388,13 @@
     @FunctionalInterface
     public interface HintsServiceFactory {
         @NonNull
-        HintsService apply(@NonNull AppContext appContext);
+        HintsService apply(@NonNull AppContext appContext, @NonNull Configuration bootstrapConfig);
     }
 
     @FunctionalInterface
     public interface HistoryServiceFactory {
         @NonNull
-        HistoryService apply(@NonNull AppContext appContext);
+        HistoryService apply(@NonNull AppContext appContext, @NonNull Configuration bootstrapConfig);
     }
 
     @FunctionalInterface
@@ -490,8 +485,8 @@
                         () -> daggerApp.workingStateAccessor().getState(),
                         () -> daggerApp.throttleServiceManager().activeThrottleDefinitionsOrThrow(),
                         ThrottleAccumulator::new));
-        hintsService = hintsServiceFactory.apply(appContext);
-        historyService = historyServiceFactory.apply(appContext);
+        hintsService = hintsServiceFactory.apply(appContext, bootstrapConfig);
+        historyService = historyServiceFactory.apply(appContext, bootstrapConfig);
         contractServiceImpl = new ContractServiceImpl(appContext, metrics);
         scheduleServiceImpl = new ScheduleServiceImpl();
         blockStreamService = new BlockStreamService();
