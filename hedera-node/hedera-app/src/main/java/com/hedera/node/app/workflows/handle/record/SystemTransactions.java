--- conflicted
+++ resolved
@@ -443,23 +443,12 @@
                     .initialSupply(Long.MAX_VALUE)
                     .treasury(tokenTreasuryId)
                     .build();
-<<<<<<< HEAD
             systemContext.dispatchCreation(
                     b -> b.memo("Synthetic plex token creation")
                             .tokenCreation(op)
                             .build(),
-                    FIRST_TOKEN_NUM + i);
-        }
-=======
-            try {
-                System.out.println("Creating synthetic token '" + symbol + "' via " + op);
-                systemContext.dispatchCreation(
-                        TransactionBody.newBuilder().tokenCreation(op).build(), n);
-            } catch (Exception e) {
-                e.printStackTrace();
-            }
+                    n);
         });
->>>>>>> f8e322c3
     }
 
     private void setupPlexTopics(SystemContext systemContext) {
