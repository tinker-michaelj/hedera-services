--- conflicted
+++ resolved
@@ -75,18 +75,6 @@
     }
 
     /**
-<<<<<<< HEAD
-     * Signals that all items before the block proof should be streamed. This allows the state manager
-     * to create a streaming request for all accumulated items before the block proof is added.
-     */
-    @Override
-    public void writePreBlockProofItems() {
-        blockBufferService.streamPreBlockProofItems(blockNumber);
-    }
-
-    /**
-=======
->>>>>>> 74b61399
      * No-op implementation as pending proofs are handled differently in the gRPC streaming context.
      */
     @Override
