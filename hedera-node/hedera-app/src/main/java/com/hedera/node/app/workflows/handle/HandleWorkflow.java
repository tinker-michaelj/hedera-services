--- conflicted
+++ resolved
@@ -36,11 +36,7 @@
 import com.hedera.hapi.node.base.Transaction;
 import com.hedera.hapi.node.base.TransferList;
 import com.hedera.hapi.node.state.blockrecords.BlockInfo;
-<<<<<<< HEAD
-import com.hedera.hapi.node.state.entity.EntityCounts;
 import com.hedera.hapi.node.token.CryptoTransferTransactionBody;
-=======
->>>>>>> 4c1fae5f
 import com.hedera.hapi.node.transaction.ExchangeRateSet;
 import com.hedera.hapi.node.transaction.TransactionBody;
 import com.hedera.hapi.platform.event.StateSignatureTransaction;
@@ -71,12 +67,8 @@
 import com.hedera.node.app.service.token.impl.handlers.FinalizeRecordHandler;
 import com.hedera.node.app.service.token.impl.handlers.staking.StakeInfoHelper;
 import com.hedera.node.app.service.token.impl.handlers.staking.StakePeriodManager;
-<<<<<<< HEAD
 import com.hedera.node.app.service.token.records.CryptoTransferStreamBuilder;
-import com.hedera.node.app.spi.records.RecordSource;
-=======
 import com.hedera.node.app.services.NodeRewardManager;
->>>>>>> 4c1fae5f
 import com.hedera.node.app.spi.workflows.record.StreamBuilder;
 import com.hedera.node.app.state.HederaRecordCache;
 import com.hedera.node.app.state.HederaRecordCache.DueDiligenceFailure;
@@ -710,62 +702,46 @@
                     }
                 }
 
-<<<<<<< HEAD
-                final var dispatch = userTxnFactory.createDispatch(userTxn, exchangeRateManager.exchangeRates());
-                advanceTimeFor(userTxn, dispatch);
-                logPreDispatch(userTxn);
-                if (userTxn.type() != ORDINARY_TRANSACTION) {
-                    if (userTxn.type() == GENESIS_TRANSACTION) {
-                        logger.info("Doing genesis setup @ {}", userTxn.consensusNow());
-                        // <PLEX>
-                        final var treasuryId =
-                                AccountID.newBuilder().accountNum(2L).build();
-                        final var sysAdminId =
-                                AccountID.newBuilder().accountNum(50L).build();
-                        final long amount = 10_000_000_000L * 100_000_000L;
-                        dispatch.handleContext()
-                                .dispatch(independentDispatch(
-                                        treasuryId,
-                                        TransactionBody.newBuilder()
-                                                .cryptoTransfer(CryptoTransferTransactionBody.newBuilder()
-                                                        .transfers(TransferList.newBuilder()
-                                                                .accountAmounts(List.of(
-                                                                        AccountAmount.newBuilder()
-                                                                                .accountID(treasuryId)
-                                                                                .amount(-amount)
-                                                                                .build(),
-                                                                        AccountAmount.newBuilder()
-                                                                                .accountID(sysAdminId)
-                                                                                .amount(+amount)
-                                                                                .build()))
-                                                                .build())
-                                                        .build())
-                                                .build(),
-                                        CryptoTransferStreamBuilder.class));
-                        // </PLEX>
-                        systemSetup.doGenesisSetup(dispatch);
-                    } else if (userTxn.type() == POST_UPGRADE_TRANSACTION) {
-                        logger.info("Doing post-upgrade setup @ {}", userTxn.consensusNow());
-                        systemSetup.doPostUpgradeSetup(dispatch);
-                    }
-                    // Only for 0.59.0 we need to update the entity ID store entity counts
-                    systemSetup.initializeEntityCounts(dispatch);
-=======
                 final var dispatch = parentTxnFactory.createDispatch(parentTxn, exchangeRateManager.exchangeRates());
                 advanceTimeFor(parentTxn, dispatch);
                 logPreDispatch(parentTxn);
                 if (parentTxn.type() == POST_UPGRADE_TRANSACTION) {
                     logger.info("Doing post-upgrade setup @ {}", parentTxn.consensusNow());
                     systemTransactions.doPostUpgradeSetup(dispatch);
->>>>>>> 4c1fae5f
                     if (streamMode != RECORDS) {
                         blockStreamManager.confirmPendingWorkFinished();
                     }
+                } else if (parentTxn.type() != ORDINARY_TRANSACTION) {
+                    logger.info("Doing genesis setup @ {}", parentTxn.consensusNow());
+                    // <PLEX>
+                    final var treasuryId = AccountID.newBuilder().accountNum(2L).build();
+                    final var sysAdminId =
+                            AccountID.newBuilder().accountNum(50L).build();
+                    final long amount = 10_000_000_000L * 100_000_000L;
+                    dispatch.handleContext()
+                            .dispatch(independentDispatch(
+                                    treasuryId,
+                                    TransactionBody.newBuilder()
+                                            .cryptoTransfer(CryptoTransferTransactionBody.newBuilder()
+                                                    .transfers(TransferList.newBuilder()
+                                                            .accountAmounts(List.of(
+                                                                    AccountAmount.newBuilder()
+                                                                            .accountID(treasuryId)
+                                                                            .amount(-amount)
+                                                                            .build(),
+                                                                    AccountAmount.newBuilder()
+                                                                            .accountID(sysAdminId)
+                                                                            .amount(+amount)
+                                                                            .build()))
+                                                            .build())
+                                                    .build())
+                                            .build(),
+                                    CryptoTransferStreamBuilder.class));
+                    // </PLEX>
                 }
-<<<<<<< HEAD
-                hollowAccountCompletions.completeHollowAccounts(userTxn, dispatch);
+                hollowAccountCompletions.completeHollowAccounts(parentTxn, dispatch);
                 // <PLEX>
-                if (userTxn.type() == GENESIS_TRANSACTION) {
+                if (parentTxn.type() != POST_UPGRADE_TRANSACTION) {
                     FinalizeRecordHandler.SKIP_CHILD_RECONCILIATION.set(true);
                 }
                 // </PLEX>
@@ -773,12 +749,7 @@
                 // <PLEX>
                 FinalizeRecordHandler.SKIP_CHILD_RECONCILIATION.set(false);
                 // </PLEX>
-                updateWorkflowMetrics(userTxn);
-=======
-                hollowAccountCompletions.completeHollowAccounts(parentTxn, dispatch);
-                dispatchProcessor.processDispatch(dispatch);
                 updateWorkflowMetrics(parentTxn);
->>>>>>> 4c1fae5f
             }
             final var handleOutput =
                     parentTxn.stack().buildHandleOutput(parentTxn.consensusNow(), exchangeRateManager.exchangeRates());
@@ -965,6 +936,7 @@
 
     /**
      * Configure the TSS callbacks for the given state.
+     *
      * @param state the latest state
      */
     private void configureTssCallbacks(@NonNull final State state) {
