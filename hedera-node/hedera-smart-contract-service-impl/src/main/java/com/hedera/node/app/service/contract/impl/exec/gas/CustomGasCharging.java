// SPDX-License-Identifier: Apache-2.0
package com.hedera.node.app.service.contract.impl.exec.gas;

import static com.hedera.hapi.node.base.ResponseCodeEnum.INSUFFICIENT_GAS;
import static com.hedera.hapi.node.base.ResponseCodeEnum.INSUFFICIENT_PAYER_BALANCE;
import static com.hedera.hapi.node.base.ResponseCodeEnum.INSUFFICIENT_TX_FEE;
import static com.hedera.node.app.spi.workflows.HandleException.validateTrue;
import static java.util.Objects.requireNonNull;

import com.hedera.hapi.node.base.AccountID;
import com.hedera.node.app.service.contract.impl.hevm.HederaEvmContext;
import com.hedera.node.app.service.contract.impl.hevm.HederaEvmTransaction;
import com.hedera.node.app.service.contract.impl.hevm.HederaWorldUpdater;
import com.hedera.node.app.service.contract.impl.state.HederaEvmAccount;
import com.hedera.node.app.spi.workflows.HandleException;
import edu.umd.cs.findbugs.annotations.NonNull;
import edu.umd.cs.findbugs.annotations.Nullable;
import javax.inject.Inject;
import javax.inject.Singleton;
import org.hyperledger.besu.evm.gascalculator.GasCalculator;

/**
 * Implements the Hedera gas charging logic. The main difference from Besu here is that we can have a
 * "relayer" account from an {@code EthereumTransaction}, in addition to the standard EOA {@code sender}
 * account.
 *
 * <p>As with Besu, the sender offers a gas price for the transaction; and combined with the gas limit
 * for the transaction, this implies a total cost for gas the sender is willing to pay.
 *
 * <p>So the relayer may offer a <i>gas allowance</i> to help pay for gas, in addition to what
 * the sender has offered. The relayer's gas allowance is used only when the network's gas cost is
 * greater than what the sender has offered.
 */
@Singleton
public class CustomGasCharging {
    /** One HBAR denominated in tinybars */
    public static final long ONE_HBAR_IN_TINYBARS = 100_000_000L;

    private final GasCalculator gasCalculator;

    /**
     * @param gasCalculator the gas calculator to use
     */
    @Inject
    public CustomGasCharging(@NonNull final GasCalculator gasCalculator) {
        this.gasCalculator = gasCalculator;
    }

    /**
     * If the actual gas used by a transaction merits a refund, then do the refund using
     * relayer-aware logic. The relayer gets refund priority, so any charged allowance
     * is first refunded, with the sender only getting a refund if there is any left over.
     *
     * @param unusedGas the actual gas used by the transaction
     * @param allowanceUsed the amount of the relayer's gas allowance used
     * @param sender the sender account
     * @param relayer the relayer account, if present
     * @param context the context of the transaction, including the network gas price
     * @param worldUpdater the world updater for the transaction
     */
    public void maybeRefundGiven(
            final long unusedGas,
            final long allowanceUsed,
            @NonNull final HederaEvmAccount sender,
            @Nullable final HederaEvmAccount relayer,
            @NonNull final HederaEvmContext context,
            @NonNull final HederaWorldUpdater worldUpdater) {
        requireNonNull(sender);
        requireNonNull(context);
        requireNonNull(worldUpdater);
        if (context.isNoopGasContext() || unusedGas == 0) {
            return;
        }
        final var refund = unusedGas * context.gasPrice();
        if (allowanceUsed > 0) {
            requireNonNull(relayer);
            worldUpdater.refundGasFee(relayer.hederaId(), Math.min(allowanceUsed, refund));
            if (refund > allowanceUsed) {
                worldUpdater.refundGasFee(sender.hederaId(), refund - allowanceUsed);
            }
        } else {
            worldUpdater.refundGasFee(sender.hederaId(), refund);
        }
    }

    /**
     * Tries to charge gas for the given transaction based on the pre-fetched sender and relayer accounts,
     * within the given context and world updater.
     *
     * <p><b>IMPORTANT:</b> Applies <i>any</i> charges only if <i>all</i> charges will succeed. This lets us
     * avoid reverting the root updater in the case of insufficient balances; which is nice since this
     * updater will contain non-gas fees we want to keep intact (for operations other than {@code ContractCall}).
     *
     * <p>Even if there are no gas charges, still returns the intrinsic gas cost of the transaction.
     *
     * @param sender  the sender account
     * @param relayer the relayer account
     * @param context the context of the transaction, including the network gas price
     * @param worldUpdater the world updater for the transaction
     * @param transaction the transaction to charge gas for
     * @return the result of the gas charging
     * @throws HandleException if the gas charging fails for any reason
     */
    public GasCharges chargeForGas(
            @NonNull final HederaEvmAccount sender,
            @Nullable final HederaEvmAccount relayer,
            @NonNull final HederaEvmContext context,
            @NonNull final HederaWorldUpdater worldUpdater,
            @NonNull final HederaEvmTransaction transaction) {
        requireNonNull(sender);
        requireNonNull(context);
        requireNonNull(worldUpdater);
        requireNonNull(transaction);

        final var intrinsicGas =
                gasCalculator.transactionIntrinsicGasCost(transaction.evmPayload(), transaction.isCreate());
        if (context.isNoopGasContext()) {
            return new GasCharges(intrinsicGas, 0L);
        }
        validateTrue(transaction.gasLimit() >= intrinsicGas, INSUFFICIENT_GAS);
        if (transaction.isEthereumTransaction()) {
            requireNonNull(relayer);
            final var allowanceUsed = chargeWithRelayer(sender, relayer, context, worldUpdater, transaction);

            // Increment nonce right after the gas is charged
            sender.incrementNonce();

            return new GasCharges(intrinsicGas, allowanceUsed);
        } else {
            chargeWithOnlySender(sender, context, worldUpdater, transaction);
            return new GasCharges(intrinsicGas, 0L);
        }
    }

    /**
     * Tries to charge intrinsic gas for the given transaction based on the pre-fetched sender accountID,
     * within the given context and world updater.  This is used when transaction are aborted due to an exception check
     * failure before the transaction has started execution in the EVM.
     *
     * @param sender  the sender accountID
     * @param context the context of the transaction, including the network gas price
     * @param worldUpdater the world updater for the transaction
     * @param transaction the transaction to charge gas for
     * @throws HandleException if the gas charging fails for any reason
     */
    public void chargeGasForAbortedTransaction(
            @NonNull final AccountID sender,
            @NonNull final HederaEvmContext context,
            @NonNull final HederaWorldUpdater worldUpdater,
            @NonNull final HederaEvmTransaction transaction) {
        requireNonNull(sender);
        requireNonNull(context);
        requireNonNull(worldUpdater);
        requireNonNull(transaction);

        final var intrinsicGas = gasCalculator.transactionIntrinsicGasCost(transaction.evmPayload(), false);

        if (transaction.isEthereumTransaction()) {
<<<<<<< HEAD
            final var payerId = transaction.relayerIdOrThrow();
            final var fee = feeForAborted(payerId, context, worldUpdater, intrinsicGas);
            worldUpdater.collectFee(payerId, fee);
=======
            final var fee = feeForAborted(transaction.relayerId(), context, worldUpdater, intrinsicGas);
            worldUpdater.collectGasFee(transaction.relayerId(), fee, false);
>>>>>>> 4c1fae5f
        } else {
            final var fee = feeForAborted(sender, context, worldUpdater, intrinsicGas);
            worldUpdater.collectGasFee(sender, fee, false);
        }
    }

    private long feeForAborted(
            @NonNull final AccountID payerId,
            @NonNull final HederaEvmContext context,
            @NonNull final HederaWorldUpdater worldUpdater,
            final long intrinsicGas) {
        requireNonNull(payerId);
        requireNonNull(context);
        requireNonNull(worldUpdater);
        final var account = worldUpdater.getHederaAccount(payerId);
        requireNonNull(account);
        final var fee = Math.min(
                gasCostGiven(intrinsicGas, context.gasPrice()),
                account.getBalance().toLong());
        // protective check to ensure that the fee is not excessive
        final var protectedFee = Math.min(fee, ONE_HBAR_IN_TINYBARS);
        validateTrue(account.getBalance().toLong() >= protectedFee, INSUFFICIENT_PAYER_BALANCE);
        return protectedFee;
    }

    private void chargeWithOnlySender(
            @NonNull final HederaEvmAccount sender,
            @NonNull final HederaEvmContext context,
            @NonNull final HederaWorldUpdater worldUpdater,
            @NonNull final HederaEvmTransaction transaction) {
        validateTrue(
                sender.getBalance().toLong() >= transaction.upfrontCostGiven(context.gasPrice()),
                INSUFFICIENT_PAYER_BALANCE);
        worldUpdater.collectGasFee(sender.hederaId(), transaction.gasCostGiven(context.gasPrice()), false);
    }

    private long chargeWithRelayer(
            @NonNull final HederaEvmAccount sender,
            @NonNull final HederaEvmAccount relayer,
            @NonNull final HederaEvmContext context,
            @NonNull final HederaWorldUpdater worldUpdater,
            @NonNull final HederaEvmTransaction transaction) {
        final var gasCost = transaction.gasCostGiven(context.gasPrice());
        final long senderGasCost;
        final long relayerGasCost;
        if (transaction.requiresFullRelayerAllowance()) {
            senderGasCost = 0L;
            relayerGasCost = gasCost;
        } else if (transaction.offeredGasPrice() >= context.gasPrice()) {
            senderGasCost = gasCost;
            relayerGasCost = 0L;
        } else {
            senderGasCost = transaction.offeredGasCost();
            relayerGasCost = gasCost - transaction.offeredGasCost();
        }
        // Ensure all up-front charges are payable (including any to-be-collected value sent with the initial frame)
        validateTrue(transaction.maxGasAllowance() >= relayerGasCost, INSUFFICIENT_TX_FEE);
        validateTrue(relayer.getBalance().toLong() >= relayerGasCost, INSUFFICIENT_PAYER_BALANCE);
        validateTrue(sender.getBalance().toLong() >= senderGasCost + transaction.value(), INSUFFICIENT_PAYER_BALANCE);
        worldUpdater.collectGasFee(relayer.hederaId(), relayerGasCost, false);
        worldUpdater.collectGasFee(sender.hederaId(), senderGasCost, true);
        return relayerGasCost;
    }

    /**
     * @param gasCharge gas to be charged
     * @param gasPrice the gas price
     * @return return th cost of the gas
     */
    public long gasCostGiven(final long gasCharge, final long gasPrice) {
        try {
            return Math.multiplyExact(gasCharge, gasPrice);
        } catch (ArithmeticException ignore) {
            return Long.MAX_VALUE;
        }
    }
}<|MERGE_RESOLUTION|>--- conflicted
+++ resolved
@@ -156,14 +156,8 @@
         final var intrinsicGas = gasCalculator.transactionIntrinsicGasCost(transaction.evmPayload(), false);
 
         if (transaction.isEthereumTransaction()) {
-<<<<<<< HEAD
-            final var payerId = transaction.relayerIdOrThrow();
-            final var fee = feeForAborted(payerId, context, worldUpdater, intrinsicGas);
-            worldUpdater.collectFee(payerId, fee);
-=======
             final var fee = feeForAborted(transaction.relayerId(), context, worldUpdater, intrinsicGas);
             worldUpdater.collectGasFee(transaction.relayerId(), fee, false);
->>>>>>> 4c1fae5f
         } else {
             final var fee = feeForAborted(sender, context, worldUpdater, intrinsicGas);
             worldUpdater.collectGasFee(sender, fee, false);
