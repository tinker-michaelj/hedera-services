--- conflicted
+++ resolved
@@ -28,12 +28,8 @@
     <jackson.version>2.11.2</jackson.version>
     <besu.version>21.10.0-RC1</besu.version>
     <tuweni.version>2.0.0</tuweni.version>
-<<<<<<< HEAD
-    <besu-native.version>0.3.0</besu-native.version>
     <caffeine.version>3.0.4</caffeine.version>
-=======
     <besu-native.version>0.4.2</besu-native.version>
->>>>>>> 4d1788d8
   </properties>
 
   <build>
