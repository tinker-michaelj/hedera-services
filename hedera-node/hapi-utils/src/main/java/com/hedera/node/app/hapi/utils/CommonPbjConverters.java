--- conflicted
+++ resolved
@@ -122,7 +122,6 @@
         }
     }
 
-<<<<<<< HEAD
     public static @NonNull com.hederahashgraph.api.proto.java.HookCall fromPbj(@NonNull final HookCall hookCall) {
         requireNonNull(hookCall);
         try {
@@ -144,10 +143,7 @@
         }
     }
 
-    public static <T extends Record> byte[] asBytes(@NonNull Codec<T> codec, @NonNull T tx) {
-=======
     public static <T> byte[] asBytes(@NonNull Codec<T> codec, @NonNull T tx) {
->>>>>>> ccc98093
         requireNonNull(codec);
         requireNonNull(tx);
         try {
