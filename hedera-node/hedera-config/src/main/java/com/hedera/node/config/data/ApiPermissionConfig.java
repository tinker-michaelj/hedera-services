--- conflicted
+++ resolved
@@ -48,15 +48,14 @@
 import static com.hedera.hapi.node.base.HederaFunctionality.FREEZE;
 import static com.hedera.hapi.node.base.HederaFunctionality.GET_ACCOUNT_DETAILS;
 import static com.hedera.hapi.node.base.HederaFunctionality.GET_VERSION_INFO;
-<<<<<<< HEAD
-=======
 import static com.hedera.hapi.node.base.HederaFunctionality.HINTS_KEY_PUBLICATION;
 import static com.hedera.hapi.node.base.HederaFunctionality.HINTS_PARTIAL_SIGNATURE;
 import static com.hedera.hapi.node.base.HederaFunctionality.HINTS_PREPROCESSING_VOTE;
->>>>>>> 5377ab4c
 import static com.hedera.hapi.node.base.HederaFunctionality.HISTORY_ASSEMBLY_SIGNATURE;
 import static com.hedera.hapi.node.base.HederaFunctionality.HISTORY_PROOF_KEY_PUBLICATION;
 import static com.hedera.hapi.node.base.HederaFunctionality.HISTORY_PROOF_VOTE;
+import static com.hedera.hapi.node.base.HederaFunctionality.LAMBDA_DISPATCH;
+import static com.hedera.hapi.node.base.HederaFunctionality.LAMBDA_S_STORE;
 import static com.hedera.hapi.node.base.HederaFunctionality.NETWORK_GET_EXECUTION_TIME;
 import static com.hedera.hapi.node.base.HederaFunctionality.NODE_CREATE;
 import static com.hedera.hapi.node.base.HederaFunctionality.NODE_DELETE;
@@ -280,7 +279,9 @@
         @ConfigProperty(defaultValue = "0-0") PermissionedAccountsRange stateSignature,
         @ConfigProperty(defaultValue = "0-0") PermissionedAccountsRange historyProofKeyPublication,
         @ConfigProperty(defaultValue = "0-0") PermissionedAccountsRange historyAssemblySignature,
-        @ConfigProperty(defaultValue = "0-0") PermissionedAccountsRange historyProofVote) {
+        @ConfigProperty(defaultValue = "0-0") PermissionedAccountsRange historyProofVote,
+        @ConfigProperty(defaultValue = "0-0") PermissionedAccountsRange lambdaDispatch,
+        @ConfigProperty(defaultValue = "0-*") PermissionedAccountsRange lambdaSStore) {
 
     private static final EnumMap<HederaFunctionality, Function<ApiPermissionConfig, PermissionedAccountsRange>>
             permissionKeys = new EnumMap<>(HederaFunctionality.class);
@@ -302,6 +303,8 @@
         permissionKeys.put(CONTRACT_CALL, c -> c.contractCallMethod);
         permissionKeys.put(CONTRACT_DELETE, c -> c.deleteContract);
         permissionKeys.put(ETHEREUM_TRANSACTION, c -> c.ethereumTransaction);
+        permissionKeys.put(LAMBDA_DISPATCH, c -> c.lambdaDispatch);
+        permissionKeys.put(LAMBDA_S_STORE, c -> c.lambdaSStore);
         permissionKeys.put(CONSENSUS_CREATE_TOPIC, c -> c.createTopic);
         permissionKeys.put(CONSENSUS_UPDATE_TOPIC, c -> c.updateTopic);
         permissionKeys.put(CONSENSUS_DELETE_TOPIC, c -> c.deleteTopic);
@@ -359,12 +362,9 @@
         permissionKeys.put(NODE_UPDATE, c -> c.updateNode);
         permissionKeys.put(NODE_DELETE, c -> c.deleteNode);
         permissionKeys.put(STATE_SIGNATURE_TRANSACTION, c -> c.stateSignature);
-<<<<<<< HEAD
-=======
         permissionKeys.put(HINTS_KEY_PUBLICATION, c -> c.hintsKeyPublication);
         permissionKeys.put(HINTS_PREPROCESSING_VOTE, c -> c.hintsPreprocessingVote);
         permissionKeys.put(HINTS_PARTIAL_SIGNATURE, c -> c.hintsPartialSignature);
->>>>>>> 5377ab4c
         permissionKeys.put(HISTORY_PROOF_KEY_PUBLICATION, c -> c.historyProofKeyPublication);
         permissionKeys.put(HISTORY_ASSEMBLY_SIGNATURE, c -> c.historyAssemblySignature);
         permissionKeys.put(HISTORY_PROOF_VOTE, c -> c.historyProofVote);
